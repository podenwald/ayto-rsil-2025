import React, { useEffect, useState } from 'react'
// Avatar utilities removed - using simple fallback logic
import {
  Box,
  Card,
  CardContent,
  CardHeader,
  Typography,
  Button,
  TextField,
  Avatar,
  Chip,
  Tabs,
  Tab,
  Paper,
  InputAdornment,
  IconButton,
  Alert,
  Collapse,
  Dialog,
  DialogTitle,
  DialogContent,
  DialogActions,
  Tooltip,
  FormControl,
  InputLabel,
  Select,
  MenuItem,
  Snackbar,
  Table,
  TableHead,
  TableBody,
  TableRow,
  TableCell
} from '@mui/material'
import { useDeviceDetection, lockTabletOrientation, lockSmartphoneOrientation } from '@/lib/deviceDetection'
import {
  People as PeopleIcon,
  Search as SearchIcon,
  Favorite as FavoriteIcon,
  Analytics as AnalyticsIcon,
  AdminPanelSettings as AdminIcon,
  ExpandMore as ExpandMoreIcon,
  ExpandLess as ExpandLessIcon,
  AccountBalance as AccountBalanceIcon,
  TrendingUp as TrendingUpIcon,
  Female as FemaleIcon,
  Male as MaleIcon,
  Add as AddIcon,
  Save as SaveIcon,
<<<<<<< HEAD
  ChevronLeft as ChevronLeftIcon,
  ChevronRight as ChevronRightIcon
=======
  Menu as MenuIcon
>>>>>>> ee9665c3
} from '@mui/icons-material'
import ThemeProvider from '@/theme/ThemeProvider'
import { db, type Participant, type MatchingNight, type Matchbox, type Penalty } from '@/lib/db'

// ** Tab Panel Component
interface TabPanelProps {
  children?: React.ReactNode
  index: number
  value: number
}

const TabPanel: React.FC<TabPanelProps> = ({ children, value, index, ...other }) => {
  return (
    <div
      role="tabpanel"
      hidden={value !== index}
      id={`simple-tabpanel-${index}`}
      aria-labelledby={`simple-tab-${index}`}
      {...other}
    >
      {value === index && <Box sx={{ p: 3 }}>{children}</Box>}
    </div>
  )
}

// ** Couple Avatar Component for Matching Nights and Matchboxes
const CoupleAvatars: React.FC<{ 
  womanName: string
  manName: string
  womanPhoto?: string
  manPhoto?: string
  additionalInfo?: string
  matchType?: 'perfect' | 'no-match' | 'sold'
  participants?: Participant[]
}> = ({ womanName, manName, womanPhoto, manPhoto, additionalInfo, matchType, participants = [] }) => {
  // Find participant photos dynamically
  const womanParticipant = participants.find(p => p.name === womanName)
  const manParticipant = participants.find(p => p.name === manName)
  
  // Simple fallback logic
  const finalWomanPhoto = womanPhoto || (womanParticipant?.photoUrl && womanParticipant.photoUrl.trim() !== '' ? womanParticipant.photoUrl : null)
  const finalManPhoto = manPhoto || (manParticipant?.photoUrl && manParticipant.photoUrl.trim() !== '' ? manParticipant.photoUrl : null)
  // Tooltip content
  const tooltipLines = [
    `${womanName} & ${manName}`,
    additionalInfo || null
  ].filter(Boolean)
  
  const tooltipContent = tooltipLines.join('\n')

  // Get color based on match type
  const getBorderColor = () => {
    switch (matchType) {
      case 'perfect': return 'success.main'
      case 'no-match': return 'error.main'
      case 'sold': return 'info.main'
      default: return 'grey.400' // Default gray for unconfirmed matches
    }
  }

  return (
    <Tooltip 
      title={tooltipContent} 
      placement="top"
      enterDelay={300}
      leaveDelay={200}
      arrow
      componentsProps={{
        tooltip: {
          sx: {
            whiteSpace: 'pre-line',
            textAlign: 'center',
            fontSize: '0.875rem'
          }
        }
      }}
    >
      <Box sx={{ 
        display: 'flex', 
        flexDirection: 'column', 
        alignItems: 'center', 
        cursor: 'pointer',
        '&:hover': {
          '& .avatar': {
            transform: 'scale(1.1)'
          }
        }
      }}>
        {/* Couple Avatars */}
        <Box sx={{ 
          display: 'flex', 
          alignItems: 'center', 
          mb: 1,
          position: 'relative'
        }}>
          {/* Woman Avatar */}
          <Avatar 
            className="avatar"
            src={finalWomanPhoto || undefined}
            sx={{ 
              width: 48, 
              height: 48,
              bgcolor: finalWomanPhoto ? undefined : 'secondary.main',
              fontSize: '1.2rem',
              fontWeight: 'bold',
              border: `2px solid`,
              borderColor: getBorderColor(),
              boxShadow: 2,
              transition: 'all 0.3s ease',
              zIndex: 2
            }}
          >
            {!finalWomanPhoto && womanName?.charAt(0)}
          </Avatar>
          
          {/* Heart/Connection Icon */}
          <Box sx={{ 
            mx: -1, 
            zIndex: 3,
            bgcolor: 'background.paper',
            borderRadius: '50%',
            p: 0.5,
            boxShadow: 1
          }}>
            {matchType === 'perfect' ? '💕' : matchType === 'no-match' ? '💔' : matchType === 'sold' ? '💼' : '🤍'}
          </Box>
          
          {/* Man Avatar */}
          <Avatar 
            className="avatar"
            src={finalManPhoto || undefined}
            sx={{ 
              width: 48, 
              height: 48,
              bgcolor: finalManPhoto ? undefined : 'primary.main',
              fontSize: '1.2rem',
              fontWeight: 'bold',
              border: `2px solid`,
              borderColor: getBorderColor(),
              boxShadow: 2,
              transition: 'all 0.3s ease',
              zIndex: 2
            }}
          >
            {!finalManPhoto && manName?.charAt(0)}
          </Avatar>
        </Box>
        
        {/* Names */}
        <Typography 
          variant="body2" 
          sx={{ 
            fontWeight: 'bold', 
            fontSize: '0.75rem', 
            textAlign: 'center',
            maxWidth: '120px',
            overflow: 'hidden',
            textOverflow: 'ellipsis',
            whiteSpace: 'nowrap'
          }}
        >
          {womanName} & {manName}
        </Typography>
      </Box>
    </Tooltip>
  )
}

// ** Participant Card Component
const ParticipantCard: React.FC<{ 
  participant: Participant 
  draggable?: boolean
  onDragStart?: (participant: Participant) => void
  isPlaced?: boolean
}> = ({ participant, draggable = false, onDragStart, isPlaced = false }) => {
  // Simple fallback logic
  const hasPhoto = participant.photoUrl && participant.photoUrl.trim() !== ''
  const initials = participant.name?.charAt(0)?.toUpperCase() || '?'
  const genderColor = participant.gender === 'F' ? 'secondary.main' : 'primary.main'

  const isActive = participant.active !== false

  // Tooltip content as simple text
  const tooltipLines = [
    participant.name,
    participant.age ? `${participant.age} Jahre` : null,
    participant.knownFrom || null
  ].filter(Boolean)
  
  const tooltipContent = tooltipLines.join('\n')

  const handleDragStart = (e: React.DragEvent) => {
    if (onDragStart) {
      onDragStart(participant)
      e.dataTransfer.setData('participant', JSON.stringify(participant))
      e.dataTransfer.effectAllowed = 'copy'
    }
  }

  return (
    <Tooltip 
      title={tooltipContent} 
      placement="top"
      enterDelay={300}
      leaveDelay={200}
      arrow
      componentsProps={{
        tooltip: {
          sx: {
            whiteSpace: 'pre-line',
            textAlign: 'center',
            fontSize: '0.875rem'
          }
        }
      }}
    >
      <Box 
        draggable={draggable && !isPlaced}
        onDragStart={handleDragStart}
      sx={{ 
          display: 'flex', 
          flexDirection: 'column', 
          alignItems: 'center', 
          cursor: draggable && !isPlaced ? 'grab' : 'pointer',
          opacity: isPlaced ? 0.4 : 1,
          filter: isPlaced ? 'grayscale(100%)' : 'none',
          transition: 'all 0.3s ease',
        '&:hover': {
            '& .avatar': {
              transform: isPlaced ? 'scale(1)' : 'scale(1.1)',
              boxShadow: isPlaced ? 2 : 4
            }
          },
          '&:active': {
            cursor: draggable && !isPlaced ? 'grabbing' : 'pointer'
          }
        }}
      >
        <Box sx={{ position: 'relative', mb: 1 }}>
          <Avatar 
            className="avatar"
            src={hasPhoto ? participant.photoUrl : undefined}
            sx={{ 
              width: 48, 
              height: 48,
              bgcolor: hasPhoto ? undefined : genderColor,
              fontSize: '1.2rem',
              fontWeight: 'bold',
              border: '2px solid white',
              boxShadow: 2,
              transition: 'all 0.3s ease'
            }}
          >
            {!hasPhoto && initials}
          </Avatar>
          
          {/* Status Indicator Dot */}
          <Box
            sx={{
              position: 'absolute',
              bottom: 0,
              right: 0,
              width: 18,
              height: 18,
              borderRadius: '50%',
              bgcolor: isActive ? 'success.main' : 'error.main',
              border: '3px solid white',
              boxShadow: 2,
              zIndex: 1
            }}
          />
        </Box>
        
        <Typography 
          variant="body2" 
          sx={{ 
            fontWeight: 'bold', 
            fontSize: '0.875rem', 
            textAlign: 'center',
            maxWidth: '80px',
            overflow: 'hidden',
            textOverflow: 'ellipsis',
            whiteSpace: 'nowrap'
          }}
        >
          {participant.name || 'Unbekannt'}
        </Typography>
        </Box>
    </Tooltip>
  )
}

// ** Matching Night Pair Container Component
const MatchingNightPairContainer: React.FC<{
  pairIndex: number
  pair: { woman: string, man: string }
  participants: Participant[]
  isDragOver: boolean
  dragOverSlot: 'woman' | 'man' | null
  onDragOver: (e: React.DragEvent, pairIndex: number, slot: 'woman' | 'man') => void
  onDragLeave: () => void
  onDrop: (e: React.DragEvent, pairIndex: number, slot: 'woman' | 'man') => void
  onRemove: (pairIndex: number, slot: 'woman' | 'man') => void
  isPerfectMatch?: boolean
}> = ({ pairIndex, pair, participants, isDragOver, dragOverSlot, onDragOver, onDragLeave, onDrop, onRemove, isPerfectMatch = false }) => {
  // Ensure pair exists, otherwise create empty pair
  const safePair = pair || { woman: '', man: '' }
  const womanParticipant = participants.find(p => p.name === safePair.woman)
  const manParticipant = participants.find(p => p.name === safePair.man)
  
  // Check if pair is complete
  const isComplete = safePair.woman && safePair.man
  
  // Check for gender conflict
  const hasGenderConflict = () => {
    if (!safePair.woman || !safePair.man) return false
    const womanParticipant = participants.find(p => p.name === safePair.woman)
    const manParticipant = participants.find(p => p.name === safePair.man)
    return womanParticipant && manParticipant && womanParticipant.gender === manParticipant.gender
  }
  
  return (
    <Card 
      variant="outlined" 
      sx={{ 
        minHeight: 65,
        border: isDragOver ? '2px dashed' : isPerfectMatch ? '2px solid' : hasGenderConflict() ? '2px solid' : isComplete ? '2px solid' : '1px solid',
        borderColor: isDragOver ? 'primary.main' : isPerfectMatch ? 'warning.main' : hasGenderConflict() ? 'error.main' : isComplete ? 'success.main' : 'grey.300',
        bgcolor: isDragOver ? 'primary.50' : isPerfectMatch ? 'warning.50' : hasGenderConflict() ? 'error.50' : isComplete ? 'success.50' : 'background.paper',
        transition: 'all 0.3s ease',
        position: 'relative',
        boxShadow: isComplete ? 1 : 0,
        cursor: isPerfectMatch ? 'default' : 'pointer'
      }}
    >
      <CardContent sx={{ p: 1, height: '100%' }}>
        {isPerfectMatch && (
          <Typography sx={{ 
            position: 'absolute', 
            bottom: 4, 
            left: '50%',
            transform: 'translateX(-50%)',
            fontSize: '16px',
            color: 'warning.main'
          }}>
            🔒
          </Typography>
        )}
        {hasGenderConflict() && (
          <Typography sx={{ 
            position: 'absolute', 
            bottom: 4, 
            left: '50%',
            transform: 'translateX(-50%)',
            fontSize: '16px',
            color: 'error.main'
          }}>
            ⚠️
          </Typography>
        )}
        {isComplete && !isPerfectMatch && !hasGenderConflict() && (
          <Typography sx={{ 
            position: 'absolute', 
            bottom: 4, 
            left: '50%',
            transform: 'translateX(-50%)',
            fontSize: '16px',
            color: 'success.main'
          }}>
            ✅
          </Typography>
        )}
        
        <Box sx={{ 
          display: 'flex', 
          alignItems: 'center', 
          justifyContent: 'space-between',
          height: '100%',
          pt: 1
        }}>
          {/* Left Slot */}
          <Box
            onDrop={isPerfectMatch ? undefined : (e) => onDrop(e, pairIndex, 'woman')}
            onDragOver={isPerfectMatch ? undefined : (e) => onDragOver(e, pairIndex, 'woman')}
            onDragLeave={isPerfectMatch ? undefined : onDragLeave}
            sx={{
              flex: 1,
              display: 'flex',
              flexDirection: 'column',
              alignItems: 'center',
              p: 0.5,
              border: dragOverSlot === 'woman' ? '2px dashed' : '2px solid transparent',
              borderColor: dragOverSlot === 'woman' ? 'primary.main' : 'transparent',
              borderRadius: 2,
              bgcolor: dragOverSlot === 'woman' ? 'primary.50' : 'transparent',
              transition: 'all 0.3s ease',
              minHeight: 60,
              justifyContent: 'center'
            }}
          >
            {safePair.woman ? (
              <Box sx={{ position: 'relative', display: 'flex', flexDirection: 'column', alignItems: 'center' }}>
                <Avatar 
                  src={womanParticipant?.photoUrl}
                  sx={{ 
                    width: 40, 
                    height: 40,
                    bgcolor: womanParticipant?.photoUrl ? undefined : (womanParticipant?.gender === 'F' ? 'secondary.main' : 'primary.main'),
                    border: '1px solid',
                    borderColor: womanParticipant?.gender === 'F' ? 'secondary.main' : 'primary.main',
                    mb: 0.5
                  }}
                >
                  {!womanParticipant?.photoUrl && (womanParticipant?.name?.charAt(0) || '?')}
                </Avatar>
                <Typography variant="caption" sx={{ textAlign: 'center', fontWeight: 'bold', fontSize: '10px' }}>
                  {safePair.woman}
                </Typography>
                {!isPerfectMatch && (
                  <IconButton
                    size="small"
                    onClick={() => onRemove(pairIndex, 'woman')}
                    sx={{
                      position: 'absolute',
                    top: -6,
                    right: -6,
                    bgcolor: 'error.main',
                    color: 'white',
                    width: 16,
                    height: 16,
                    '&:hover': { bgcolor: 'error.dark' }
                  }}
                >
                  <Typography sx={{ fontSize: '10px', color: 'white' }}>×</Typography>
                </IconButton>
                )}
              </Box>
            ) : (
              <Box sx={{ display: 'flex', flexDirection: 'column', alignItems: 'center', opacity: 0.5 }}>
                <Avatar sx={{ 
                  width: 40, 
                  height: 40, 
                  bgcolor: 'grey.300',
                  border: '1px dashed',
                  borderColor: 'grey.400',
                  mb: 0.5
                }}>
                  <PeopleIcon sx={{ fontSize: '20px' }} />
                </Avatar>
                <Typography variant="caption" sx={{ textAlign: 'center', fontSize: '10px' }}>
                  Teilnehmer hier hinziehen
                </Typography>
              </Box>
            )}
          </Box>
          
          {/* Pair Title - positioned between participants */}
          <Box sx={{ mx: 2, display: 'flex', flexDirection: 'column', alignItems: 'center', justifyContent: 'center' }}>
            <Typography variant="caption" sx={{ 
              textAlign: 'center', 
              fontWeight: 'bold', 
              fontSize: '12px',
              mb: 0.5
            }}>
              Paar {pairIndex + 1}
            </Typography>
            <Typography sx={{ fontSize: '20px' }}>💕</Typography>
          </Box>
          
          {/* Right Slot */}
          <Box
            onDrop={isPerfectMatch ? undefined : (e) => onDrop(e, pairIndex, 'man')}
            onDragOver={isPerfectMatch ? undefined : (e) => onDragOver(e, pairIndex, 'man')}
            onDragLeave={isPerfectMatch ? undefined : onDragLeave}
            sx={{
              flex: 1,
              display: 'flex',
              flexDirection: 'column',
              alignItems: 'center',
              p: 0.5,
              border: dragOverSlot === 'man' ? '2px dashed' : '2px solid transparent',
              borderColor: dragOverSlot === 'man' ? 'primary.main' : 'transparent',
              borderRadius: 2,
              bgcolor: dragOverSlot === 'man' ? 'primary.50' : 'transparent',
              transition: 'all 0.3s ease',
              minHeight: 60,
              justifyContent: 'center'
            }}
          >
            {safePair.man ? (
              <Box sx={{ position: 'relative', display: 'flex', flexDirection: 'column', alignItems: 'center' }}>
                <Avatar 
                  src={manParticipant?.photoUrl}
                  sx={{ 
                    width: 40, 
                    height: 40,
                    bgcolor: manParticipant?.photoUrl ? undefined : (manParticipant?.gender === 'F' ? 'secondary.main' : 'primary.main'),
                    border: '1px solid',
                    borderColor: manParticipant?.gender === 'F' ? 'secondary.main' : 'primary.main',
                    mb: 0.5
                  }}
                >
                  {!manParticipant?.photoUrl && (manParticipant?.name?.charAt(0) || '?')}
                </Avatar>
                <Typography variant="caption" sx={{ textAlign: 'center', fontWeight: 'bold', fontSize: '10px' }}>
                  {safePair.man}
                </Typography>
                {!isPerfectMatch && (
                  <IconButton
                    size="small"
                    onClick={() => onRemove(pairIndex, 'man')}
                    sx={{
                      position: 'absolute',
                      top: -6,
                      right: -6,
                      bgcolor: 'error.main',
                      color: 'white',
                      width: 16,
                      height: 16,
                      '&:hover': { bgcolor: 'error.dark' }
                    }}
                  >
                    <Typography sx={{ fontSize: '10px', color: 'white' }}>×</Typography>
                  </IconButton>
                )}
              </Box>
            ) : (
              <Box sx={{ display: 'flex', flexDirection: 'column', alignItems: 'center', opacity: 0.5 }}>
                <Avatar sx={{ 
                  width: 40, 
                  height: 40, 
                  bgcolor: 'grey.300',
                  border: '1px dashed',
                  borderColor: 'grey.400',
                  mb: 0.5
                }}>
                  <PeopleIcon sx={{ fontSize: '20px' }} />
                </Avatar>
                <Typography variant="caption" sx={{ textAlign: 'center', fontSize: '10px' }}>
                  Teilnehmer hier hinziehen
                </Typography>
              </Box>
            )}
          </Box>
        </Box>
      </CardContent>
    </Card>
  )
}

// ** Matching Night Card Component
const MatchingNightCard: React.FC<{ 
  matchingNight: MatchingNight
  expanded: boolean
  onToggle: () => void
  participants: Participant[]
  matchboxes: Matchbox[]
}> = ({ matchingNight, expanded, onToggle, participants, matchboxes }) => {
  return (
    <Card variant="outlined" sx={{ mb: 2 }}>
      <CardHeader
        title={
          <Box sx={{ display: 'flex', alignItems: 'center', justifyContent: 'space-between' }}>
            <Box sx={{ display: 'flex', alignItems: 'center', gap: 2 }}>
              <Avatar sx={{ bgcolor: 'secondary.main' }}>
                <FavoriteIcon />
              </Avatar>
              <Box>
                <Typography variant="h6">{matchingNight.name}</Typography>
                <Typography variant="body2" color="text.secondary">
                  {matchingNight.ausstrahlungsdatum ? 
                    `Ausstrahlung: ${new Date(matchingNight.ausstrahlungsdatum).toLocaleDateString('de-DE')}` :
                    `Ausstrahlung: ${new Date(matchingNight.date).toLocaleDateString('de-DE')}`
                  }
                </Typography>
              </Box>
            </Box>
            <Box sx={{ display: 'flex', alignItems: 'center', gap: 2 }}>
              {matchingNight.totalLights !== undefined && (
                <Chip 
                  label={`${matchingNight.totalLights} Lichter`}
                  color="warning"
                  icon={<TrendingUpIcon />}
                />
              )}
              <IconButton onClick={onToggle}>
                {expanded ? <ExpandLessIcon /> : <ExpandMoreIcon />}
              </IconButton>
            </Box>
          </Box>
        }
      />
      <Collapse in={expanded}>
        <CardContent>
          <Box sx={{ 
            display: 'flex',
            flexWrap: 'wrap',
            gap: 3,
            justifyContent: 'flex-start'
          }}>
            {matchingNight.pairs.map((pair, index) => {
              // Check if this pair has been confirmed as a perfect match in matchboxes
              // BUT only if the matchbox was aired BEFORE this matching night
              const isConfirmedPerfectMatch = matchboxes.some(mb => {
                if (mb.woman !== pair.woman || mb.man !== pair.man || mb.matchType !== 'perfect') {
                  return false
                }
                
                // Get airing dates for comparison
                const matchboxAiringDate = mb.ausstrahlungsdatum ? new Date(mb.ausstrahlungsdatum) : new Date(mb.createdAt)
                const matchingNightAiringDate = matchingNight.ausstrahlungsdatum ? new Date(matchingNight.ausstrahlungsdatum) : new Date(matchingNight.createdAt)
                
                // Matchbox must be aired BEFORE the matching night
                return matchboxAiringDate.getTime() < matchingNightAiringDate.getTime()
              })
              
              return (
                <CoupleAvatars
                key={index}
                  womanName={pair.woman}
                  manName={pair.man}
                  additionalInfo={`Matching Night: ${matchingNight.name}${isConfirmedPerfectMatch ? ' • ✅ Bestätigt' : ' • ⏳ Unbestätigt'}`}
                  matchType={isConfirmedPerfectMatch ? 'perfect' : undefined}
                  participants={participants}
                />
              )
            })}
          </Box>
        </CardContent>
      </Collapse>
    </Card>
  )
}


// ** Statistics Sidebar Component
const StatisticsSidebar: React.FC<{
  matchboxes: Matchbox[]
  matchingNights: MatchingNight[]
  penalties: Penalty[]
  onCreateMatchbox: () => void
  onCreateMatchingNight: () => void
  isOpenMobile?: boolean
  onToggleMobile?: () => void
}> = ({ matchboxes, matchingNights, penalties, onCreateMatchbox, onCreateMatchingNight, isOpenMobile, onToggleMobile }) => {
  const deviceInfo = useDeviceDetection()
  const isMobile = deviceInfo.isSmartphone // Nur Smartphones gelten als "mobile"
  const [internalOpen, setInternalOpen] = React.useState(false)
  const mobileOpen = typeof isOpenMobile === 'boolean' ? isOpenMobile : internalOpen
  const toggleMobile = onToggleMobile ? onToggleMobile : () => setInternalOpen(v => !v)
  const perfectMatches = matchboxes.filter(mb => mb.matchType === 'perfect')
  
  // Calculate penalties and credits like in AdminPanelMUI
  const totalPenalties = penalties
    .filter(penalty => penalty.amount < 0)
    .reduce((sum, penalty) => sum + Math.abs(penalty.amount), 0)
  const totalCredits = penalties
    .filter(penalty => penalty.amount > 0)
    .reduce((sum, penalty) => sum + penalty.amount, 0)
  
  // Get starting budget (same logic as AdminPanelMUI)
  const getStartingBudget = () => {
    const savedBudget = localStorage.getItem('ayto-starting-budget')
    return savedBudget ? parseInt(savedBudget, 10) : 200000
  }
  const startingBudget = getStartingBudget()
  const soldMatchboxes = matchboxes.filter(mb => mb.matchType === 'sold')
  const totalRevenue = soldMatchboxes.reduce((sum, mb) => sum + (mb.price || 0), 0)
  const currentBalance = startingBudget - totalRevenue - totalPenalties + totalCredits

  // Get latest matching night lights (sort by ausstrahlungsdatum, fallback to createdAt)
  const latestMatchingNight = matchingNights
    .sort((a, b) => {
      const dateA = a.ausstrahlungsdatum ? new Date(a.ausstrahlungsdatum).getTime() : new Date(a.createdAt).getTime()
      const dateB = b.ausstrahlungsdatum ? new Date(b.ausstrahlungsdatum).getTime() : new Date(b.createdAt).getTime()
      return dateB - dateA
    })[0]
  const currentLights = latestMatchingNight?.totalLights || 0

<<<<<<< HEAD
  // Mobile Off-Canvas State
  const [isMobile, setIsMobile] = useState(false)
  const [open, setOpen] = useState(false)
  useEffect(() => {
    const onResize = () => setIsMobile(window.innerWidth < 768)
    onResize()
    window.addEventListener('resize', onResize)
    return () => window.removeEventListener('resize', onResize)
  }, [])

  return (
    <>
      {isMobile && (
        <Box sx={{ position: 'fixed', top: 8, right: 8, zIndex: 1400 }}>
          <IconButton color="primary" onClick={() => setOpen(true)} aria-label="Statistik öffnen" sx={{ bgcolor: 'background.paper', boxShadow: 2 }}>
            <ChevronLeftIcon />
          </IconButton>
        </Box>
      )}
=======
  if (isMobile) {
    return (
      <Box sx={{
        position: 'fixed',
        left: 0,
        right: 0,
        bottom: 0,
        bgcolor: 'background.paper',
        borderTop: '1px solid',
        borderColor: 'divider',
        zIndex: 1000,
      }}>
        <Box onClick={toggleMobile} sx={{ display: 'flex', alignItems: 'center', justifyContent: 'space-between', px: 2, py: 1.5 }}>
          <Typography variant="subtitle1" sx={{ fontWeight: 'bold' }}>Statistiken</Typography>
          {mobileOpen ? <ExpandMoreIcon /> : <ExpandLessIcon />}
        </Box>
        {mobileOpen && (
          <Box sx={{ maxHeight: '33vh', overflowY: 'auto', p: 2 }}>
            <Button variant="contained" color="secondary" fullWidth startIcon={<AddIcon />} sx={{ mb: 2 }} onClick={onCreateMatchingNight}>
              Neue Matching Night
            </Button>
            <Button variant="contained" color="primary" fullWidth startIcon={<AddIcon />} sx={{ mb: 2 }} onClick={onCreateMatchbox}>
              Matchbox erstellen
            </Button>
            <Box sx={{ display: 'flex', flexDirection: 'column', gap: 2 }}>
              {/* Matching Nights Count */}
              <Card>
                <CardContent sx={{ p: 1.5, display: 'flex', alignItems: 'center', gap: 2, minHeight: 'auto' }}>
                  <Avatar sx={{ bgcolor: 'primary.main', width: 32, height: 32 }}>
                    <FavoriteIcon sx={{ fontSize: '1rem' }} />
                  </Avatar>
                  <Box sx={{ flex: 1 }}>
                    <Typography variant="body2" color="text.secondary" sx={{ fontSize: '0.7rem', lineHeight: 1.2 }}>
                      Matching Nights
                    </Typography>
                    <Typography variant="h6" sx={{ fontWeight: 'bold', color: 'primary.main', fontSize: '1rem', lineHeight: 1.2 }}>
                      {matchingNights.length}
                    </Typography>
                  </Box>
                </CardContent>
              </Card>

              {/* Current Lights */}
              <Card>
                <CardContent sx={{ p: 1.5, display: 'flex', alignItems: 'center', gap: 2, minHeight: 'auto' }}>
                  <Avatar sx={{ bgcolor: 'warning.main', width: 32, height: 32 }}>
                    <TrendingUpIcon sx={{ fontSize: '1rem' }} />
                  </Avatar>
                  <Box sx={{ flex: 1 }}>
                    <Typography variant="body2" color="text.secondary" sx={{ fontSize: '0.7rem', lineHeight: 1.2 }}>
                      Lichter aktuell
                    </Typography>
                    <Typography variant="h6" sx={{ fontWeight: 'bold', color: 'warning.main', fontSize: '1rem', lineHeight: 1.2 }}>
                      {currentLights}
                    </Typography>
                  </Box>
                </CardContent>
              </Card>
              
              {/* Perfect matches */}
              <Card>
                <CardContent sx={{ p: 1.5, display: 'flex', alignItems: 'center', gap: 2, minHeight: 'auto' }}>
                  <Avatar sx={{ bgcolor: 'success.main', width: 32, height: 32 }}>
                    <FavoriteIcon sx={{ fontSize: '1rem' }} />
                  </Avatar>
                  <Box sx={{ flex: 1 }}>
                    <Typography variant="body2" color="text.secondary" sx={{ fontSize: '0.7rem', lineHeight: 1.2 }}>
                      Perfect Matches
                    </Typography>
                    <Typography variant="h6" sx={{ fontWeight: 'bold', color: 'success.main', fontSize: '1rem', lineHeight: 1.2 }}>
                      {perfectMatches.length}
                    </Typography>
                  </Box>
                </CardContent>
              </Card>

              {/* Budget */}
              <Card>
                <CardContent sx={{ p: 1.5, display: 'flex', alignItems: 'center', gap: 2, minHeight: 'auto' }}>
                  <Avatar sx={{ bgcolor: 'info.main', width: 32, height: 32 }}>
                    <AccountBalanceIcon sx={{ fontSize: '1rem' }} />
                  </Avatar>
                  <Box sx={{ flex: 1 }}>
                    <Typography variant="body2" color="text.secondary" sx={{ fontSize: '0.7rem', lineHeight: 1.2 }}>
                      Budget
                    </Typography>
                    <Typography variant="h6" sx={{ fontWeight: 'bold', color: 'info.main', fontSize: '1rem', lineHeight: 1.2 }}>
                      {currentBalance.toLocaleString('de-DE')} €
                    </Typography>
                  </Box>
                </CardContent>
              </Card>
            </Box>
          </Box>
        )}
      </Box>
    )
  }

  return (
    <Box sx={{ 
      width: 280,
      height: '100vh',
      position: 'fixed',
      top: 0,
      right: 0,
      bgcolor: 'background.paper',
      borderLeft: '1px solid',
      borderColor: 'divider',
      overflowY: 'auto',
      p: 3,
      zIndex: 1000,
      display: 'flex',
      flexDirection: 'column'
    }}>
      <Typography variant="h6" sx={{ fontWeight: 'bold', mb: 3, textAlign: 'center' }}>
        Statistiken
      </Typography>
      <Button variant="contained" color="secondary" startIcon={<AddIcon />} sx={{ mb: 2 }} onClick={onCreateMatchingNight}>
        Neue Matching Night
      </Button>
      <Button variant="contained" color="primary" startIcon={<AddIcon />} sx={{ mb: 2 }} onClick={onCreateMatchbox}>
        Matchbox erstellen
      </Button>
      
      <Box sx={{ display: 'flex', flexDirection: 'column', gap: 2, flex: 1 }}>
        {/* Matching Nights Count */}
        <Card>
          <CardContent sx={{ p: 1.5, display: 'flex', alignItems: 'center', gap: 2, minHeight: 'auto' }}>
            <Avatar sx={{ bgcolor: 'primary.main', width: 32, height: 32 }}>
              <FavoriteIcon sx={{ fontSize: '1rem' }} />
            </Avatar>
            <Box sx={{ flex: 1 }}>
              <Typography variant="body2" color="text.secondary" sx={{ fontSize: '0.7rem', lineHeight: 1.2 }}>
                Matching Nights
            </Typography>
              <Typography variant="h6" sx={{ fontWeight: 'bold', color: 'primary.main', fontSize: '1rem', lineHeight: 1.2 }}>
                {matchingNights.length}
            </Typography>
            </Box>
          </CardContent>
        </Card>
>>>>>>> ee9665c3

      <Box sx={{ 
        width: 280,
        height: '100vh',
        position: 'fixed',
        top: 0,
        right: isMobile ? (open ? 0 : -290) : 0,
        bgcolor: 'background.paper',
        borderLeft: '1px solid',
        borderColor: 'divider',
        overflowY: 'auto',
        p: 3,
        zIndex: 1300,
        display: 'flex',
        flexDirection: 'column',
        transition: 'right 0.3s ease'
      }}>
        <Box sx={{ display: 'flex', alignItems: 'center', justifyContent: 'space-between', mb: 2 }}>
          <Typography variant="h6" sx={{ fontWeight: 'bold', textAlign: 'center' }}>
            Statistiken
          </Typography>
          {isMobile && (
            <IconButton onClick={() => setOpen(false)} aria-label="Statistik schließen">
              <ChevronRightIcon />
            </IconButton>
          )}
        </Box>

        <Box sx={{ display: 'flex', flexDirection: 'column', gap: 2, flex: 1 }}>
          {/* Matching Nights Count */}
          <Card>
            <CardContent sx={{ p: 1.5, display: 'flex', alignItems: 'center', gap: 2, minHeight: 'auto' }}>
              <Avatar sx={{ bgcolor: 'primary.main', width: 32, height: 32 }}>
                <FavoriteIcon sx={{ fontSize: '1rem' }} />
              </Avatar>
              <Box sx={{ flex: 1 }}>
                <Typography variant="body2" color="text.secondary" sx={{ fontSize: '0.7rem', lineHeight: 1.2 }}>
                  Matching Nights
                </Typography>
                <Typography variant="h6" sx={{ fontWeight: 'bold', color: 'primary.main', fontSize: '1rem', lineHeight: 1.2 }}>
                  {matchingNights.length}
                </Typography>
              </Box>
            </CardContent>
          </Card>

          {/* Current Lights */}
          <Card>
            <CardContent sx={{ p: 1.5, display: 'flex', alignItems: 'center', gap: 2, minHeight: 'auto' }}>
              <Avatar sx={{ bgcolor: 'warning.main', width: 32, height: 32 }}>
                <TrendingUpIcon sx={{ fontSize: '1rem' }} />
              </Avatar>
              <Box sx={{ flex: 1 }}>
                <Typography variant="body2" color="text.secondary" sx={{ fontSize: '0.7rem', lineHeight: 1.2 }}>
                  Lichter aktuell
                </Typography>
                <Typography variant="h6" sx={{ fontWeight: 'bold', color: 'warning.main', fontSize: '1rem', lineHeight: 1.2 }}>
                  {currentLights}
                </Typography>
              </Box>
            </CardContent>
          </Card>

          {/* Perfect Matches */}
          <Card>
            <CardContent sx={{ p: 1.5, display: 'flex', alignItems: 'center', gap: 2, minHeight: 'auto' }}>
              <Avatar sx={{ bgcolor: 'success.main', width: 32, height: 32 }}>
                <FavoriteIcon sx={{ fontSize: '1rem' }} />
              </Avatar>
              <Box sx={{ flex: 1 }}>
                <Typography variant="body2" color="text.secondary" sx={{ fontSize: '0.7rem', lineHeight: 1.2 }}>
                  Perfect Matches
                </Typography>
                <Typography variant="h6" sx={{ fontWeight: 'bold', color: 'success.main', fontSize: '1rem', lineHeight: 1.2 }}>
                  {perfectMatches.length}
                </Typography>
              </Box>
            </CardContent>
          </Card>

          {/* Current Balance */}
          <Card>
            <CardContent sx={{ p: 1.5, display: 'flex', alignItems: 'center', gap: 2, minHeight: 'auto' }}>
              <Avatar sx={{ bgcolor: currentBalance >= 0 ? 'success.main' : 'error.main', width: 32, height: 32 }}>
                <AccountBalanceIcon sx={{ fontSize: '1rem' }} />
              </Avatar>
              <Box sx={{ flex: 1 }}>
                <Typography variant="body2" color="text.secondary" sx={{ fontSize: '0.7rem', lineHeight: 1.2 }}>
                  Kontostand
                </Typography>
                <Typography variant="h6" sx={{ fontWeight: 'bold', color: currentBalance >= 0 ? 'success.main' : 'error.main', fontSize: '1rem', lineHeight: 1.2 }}>
                  €{currentBalance.toLocaleString('de-DE')}
                </Typography>
              </Box>
            </CardContent>
          </Card>
        </Box>

        {/* Mobile-only: Matchbox öffnen Button */}
        {isMobile && (
          <Box sx={{ mt: 2 }}>
            <Button
              fullWidth
              variant="outlined"
              startIcon={<AnalyticsIcon />}
              onClick={() => {
                const event = new CustomEvent('open-matchbox-dialog')
                window.dispatchEvent(event)
              }}
            >
              Matchbox anlegen
            </Button>
          </Box>
        )}

        {/* Admin Button at bottom */}
        <Box sx={{ mt: 'auto', pt: 2 }}>
          <Button
            variant="contained"
            startIcon={<AdminIcon />}
            onClick={() => window.location.href = '/admin'}
        fullWidth
            sx={{ 
              borderRadius: 2,
              textTransform: 'none',
              fontWeight: 600
            }}
          >
            Admin Panel
          </Button>
        </Box>
      </Box>
    </>
  )
}


// ** Main Overview Component
const OverviewMUI: React.FC = () => {
  const [participants, setParticipants] = useState<Participant[]>([])
  const [matchingNights, setMatchingNights] = useState<MatchingNight[]>([])
  const [matchboxes, setMatchboxes] = useState<Matchbox[]>([])
  const [penalties, setPenalties] = useState<Penalty[]>([])
  const [searchQuery, setSearchQuery] = useState('')
  const [activeTab, setActiveTab] = useState(0)
  const [expandedMatchingNights, setExpandedMatchingNights] = useState<Set<number>>(new Set())

  useEffect(() => {
    loadAllData()
  }, [])

  // Responsiveness: detect mobile
  const [isMobile, setIsMobile] = useState(false)
  useEffect(() => {
    const onResize = () => setIsMobile(window.innerWidth < 768)
    onResize()
    window.addEventListener('resize', onResize)
    return () => window.removeEventListener('resize', onResize)
  }, [])

  // Listen for global event to open matchbox dialog
  useEffect(() => {
    const handler = () => setMatchboxDialog(true)
    window.addEventListener('open-matchbox-dialog', handler as EventListener)
    return () => window.removeEventListener('open-matchbox-dialog', handler as EventListener)
  }, [])

  const loadAllData = async () => {
    try {
      const [participantsData, matchingNightsData, matchboxesData, penaltiesData] = await Promise.all([
        db.participants.toArray(),
        db.matchingNights.toArray(),
        db.matchboxes.toArray(),
        db.penalties.toArray()
      ])
      setParticipants(participantsData)
      setMatchingNights(matchingNightsData)
      setMatchboxes(matchboxesData)
      setPenalties(penaltiesData)
    } catch (error) {
      console.error('Fehler beim Laden der Daten:', error)
    }
  }

  const filteredParticipants = participants.filter(participant =>
    participant.name?.toLowerCase().includes(searchQuery.toLowerCase()) ||
    participant.knownFrom?.toLowerCase().includes(searchQuery.toLowerCase())
  )

  const toggleMatchingNight = (id: number) => {
    const newExpanded = new Set(expandedMatchingNights)
    if (newExpanded.has(id)) {
      newExpanded.delete(id)
    } else {
      newExpanded.add(id)
    }
    setExpandedMatchingNights(newExpanded)
  }


  const tabItems = [
    { label: 'Home', icon: <PeopleIcon /> },
    { label: 'Matchbox', icon: <AnalyticsIcon /> },
    { label: 'Wahrscheinlichkeiten', icon: <TrendingUpIcon />, disabled: true }
  ]

  // Admin functionality states
  const [snackbar, setSnackbar] = useState<{ open: boolean; message: string; severity: 'success' | 'error' }>({
    open: false,
    message: '',
    severity: 'success'
  })

  // Matching Night form states
  const [matchingNightDialog, setMatchingNightDialog] = useState(false)
  const [matchingNightForm, setMatchingNightForm] = useState({
    name: '',
    totalLights: 0,
    pairs: [] as Array<{woman: string, man: string}>
  })
  
  // Drag & Drop states for Matching Night
  const [draggedParticipant, setDraggedParticipant] = useState<Participant | null>(null)
  const [dragOverPairIndex, setDragOverPairIndex] = useState<number | null>(null)
  const [dragOverSlot, setDragOverSlot] = useState<'woman' | 'man' | null>(null)
  const [placedParticipants, setPlacedParticipants] = useState<Set<string>>(new Set())
  
  // Get all participants who are already confirmed as Perfect Matches (regardless of airing order)
  const getAllConfirmedPerfectMatchParticipants = () => {
    const confirmedParticipants = new Set<string>()
    matchboxes
      .filter(mb => mb.matchType === 'perfect')
      .forEach(mb => {
        confirmedParticipants.add(mb.woman)
        confirmedParticipants.add(mb.man)
      })
    return confirmedParticipants
  }

  // Get Perfect Match pairs that should be auto-placed
  const getAutoPlaceablePerfectMatches = () => {
    return matchboxes
      .filter(mb => mb.matchType === 'perfect')
      .map(mb => ({ woman: mb.woman, man: mb.man }))
      .slice(0, 10) // Max 10 Perfect Matches (one per container)
  }

  // Auto-initialize Perfect Matches when dialog opens
  const initializePerfectMatches = () => {
    const perfectMatches = getAutoPlaceablePerfectMatches()
    const newPairs = Array.from({ length: 10 }, (_, index) => {
      if (index < perfectMatches.length) {
        return perfectMatches[index]
      }
      return { woman: '', man: '' }
    })
    
    setMatchingNightForm(prev => ({
      ...prev,
      pairs: newPairs,
      totalLights: perfectMatches.length // Auto-set lights for Perfect Matches
    }))
    
    // Mark Perfect Match participants as placed
    const perfectMatchParticipants = new Set<string>()
    perfectMatches.forEach(pair => {
      perfectMatchParticipants.add(pair.woman)
      perfectMatchParticipants.add(pair.man)
    })
    setPlacedParticipants(perfectMatchParticipants)
  }

  // Set confirmed Perfect Matches manually
  const setConfirmedPerfectMatches = () => {
    const perfectMatches = getAutoPlaceablePerfectMatches()
    
    if (perfectMatches.length === 0) {
      setSnackbar({ 
        open: true, 
        message: 'Keine bestätigten Perfect Matches verfügbar!', 
        severity: 'error' 
      })
      return
    }

    // Create new pairs array with Perfect Matches in first containers
    const newPairs = Array.from({ length: 10 }, (_, index) => {
      if (index < perfectMatches.length) {
        return perfectMatches[index]
      }
      return { woman: '', man: '' }
    })
    
    setMatchingNightForm(prev => ({
      ...prev,
      pairs: newPairs,
      totalLights: perfectMatches.length // Auto-set lights for Perfect Matches
    }))
    
    // Mark Perfect Match participants as placed
    const perfectMatchParticipants = new Set<string>()
    perfectMatches.forEach(pair => {
      perfectMatchParticipants.add(pair.woman)
      perfectMatchParticipants.add(pair.man)
    })
    setPlacedParticipants(perfectMatchParticipants)

    setSnackbar({ 
      open: true, 
      message: `${perfectMatches.length} bestätigte Perfect Matches wurden gesetzt!`, 
      severity: 'success' 
    })
  }

  // Matchbox form states
  const [matchboxDialog, setMatchboxDialog] = useState(false)
  const [matchboxForm, setMatchboxForm] = useState({
    woman: '',
    man: '',
    matchType: 'no-match' as 'perfect' | 'no-match' | 'sold',
    price: 0,
    buyer: ''
  })
  const [draggedParticipants, setDraggedParticipants] = useState<{woman?: Participant, man?: Participant}>({})
  const [dragOverTarget, setDragOverTarget] = useState<'woman' | 'man' | null>(null)
  
  // Floating box position state
  const [boxPosition, setBoxPosition] = useState(() => ({
    x: Math.max(10, (typeof window !== 'undefined' ? window.innerWidth : 1200) - 300), // Back to original position
    y: Math.max(10, (typeof window !== 'undefined' ? window.innerHeight : 800) - 450) // Unten rechts
  }))
  const [isDraggingBox, setIsDraggingBox] = useState(false)
  const [dragOffset, setDragOffset] = useState({ x: 0, y: 0 })

  // Helper functions
  const women = participants.filter(p => p.gender === 'F' && p.active !== false)
  const men = participants.filter(p => p.gender === 'M' && p.active !== false)

  // Probability calculation functions
  const calculatePairProbabilities = () => {
    const probabilities: Record<string, Record<string, number>> = {}
    
    // Calculate correct base probability based on AYTO rules
    const womenCount = women.length
    const menCount = men.length
    
    // AYTO Rule: Total Perfect Matches = max(womenCount, menCount)
    // If unequal, some participants have multiple perfect matches
    
    let baseProbabilityForWomen: number
    
    if (womenCount === menCount) {
      // Equal numbers: each person has exactly 1 perfect match
      baseProbabilityForWomen = 1 / menCount
    } else if (womenCount < menCount) {
      // More men: some women have multiple perfect matches
      // Total matches = menCount, distributed among womenCount women
      const avgMatchesPerWoman = menCount / womenCount
      baseProbabilityForWomen = avgMatchesPerWoman / menCount
    } else {
      // More women: some men have multiple perfect matches  
      // Total matches = womenCount, distributed among menCount men
      baseProbabilityForWomen = 1 / menCount
    }
    
    // Initialize probability matrix with correct AYTO mathematics
    women.forEach(woman => {
      probabilities[woman.name!] = {}
      men.forEach(man => {
        probabilities[woman.name!][man.name!] = baseProbabilityForWomen
      })
    })

    // Analyze Matching Night results
    matchingNights.forEach(night => {
      const totalPairs = night.pairs.length
      const lights = night.totalLights || 0
      
      if (totalPairs > 0) {
        // Calculate evidence strength based on light ratio
        const lightRatio = lights / totalPairs
        const evidenceStrength = lightRatio * 0.4 // Max 40% boost for perfect night
        
        night.pairs.forEach(pair => {
          if (probabilities[pair.woman] && probabilities[pair.woman][pair.man] !== undefined) {
            if (lights > 0) {
              // Boost probability for pairs in a successful night
              const boost = evidenceStrength / totalPairs // Distribute boost among all pairs
              probabilities[pair.woman][pair.man] *= (1 + boost)
            } else {
              // Reduce probability for pairs in a failed night (0 lights)
              probabilities[pair.woman][pair.man] *= 0.8 // 20% reduction
            }
          }
        })
        
        // Also reduce probability for pairs NOT in this night (if it was successful)
        if (lights > 0) {
          const reductionFactor = Math.min(0.1, lightRatio * 0.05) // Max 10% reduction
          women.forEach(woman => {
            men.forEach(man => {
              const wasInNight = night.pairs.some(p => p.woman === woman.name && p.man === man.name)
              if (!wasInNight && probabilities[woman.name!] && probabilities[woman.name!][man.name!] !== undefined) {
                probabilities[woman.name!][man.name!] *= (1 - reductionFactor)
              }
            })
          })
        }
      }
    })

    // Analyze Matchbox results
    matchboxes.forEach(matchbox => {
      if (probabilities[matchbox.woman] && probabilities[matchbox.woman][matchbox.man] !== undefined) {
        switch (matchbox.matchType) {
          case 'perfect':
            probabilities[matchbox.woman][matchbox.man] = 1.0 // 100% if confirmed perfect match
            break
          case 'no-match':
            probabilities[matchbox.woman][matchbox.man] = 0.0 // 0% if confirmed no match
            break
          case 'sold':
            probabilities[matchbox.woman][matchbox.man] += 0.2 // +20% if someone bought it
            break
        }
      }
    })

    // Normalize probabilities to 0-1 range
    Object.keys(probabilities).forEach(woman => {
      Object.keys(probabilities[woman]).forEach(man => {
        probabilities[woman][man] = Math.max(0, Math.min(1, probabilities[woman][man]))
      })
    })

    return probabilities
  }

  const pairProbabilities = calculatePairProbabilities()


  // Admin functions
  const saveMatchingNight = async () => {
    try {
      if (!matchingNightForm.name) {
        setSnackbar({ open: true, message: 'Bitte Name eingeben!', severity: 'error' })
        return
      }

      if (matchingNightForm.totalLights > 10) {
        setSnackbar({ open: true, message: 'Maximum 10 Lichter erlaubt!', severity: 'error' })
        return
      }

      // Check if all 10 pairs are complete
      const completePairs = matchingNightForm.pairs.filter(pair => pair && pair.woman && pair.man)
      
      // Check for gender conflicts in complete pairs
      const genderConflicts = completePairs.filter(pair => {
        const womanParticipant = participants.find(p => p.name === pair.woman)
        const manParticipant = participants.find(p => p.name === pair.man)
        return womanParticipant && manParticipant && womanParticipant.gender === manParticipant.gender
      })

      if (genderConflicts.length > 0) {
        setSnackbar({ 
          open: true, 
          message: `Geschlechts-Konflikt gefunden! Jedes Paar muss aus einem Mann und einer Frau bestehen.`, 
          severity: 'error' 
        })
        return
      }
      
      // Check if total lights is at least as many as Perfect Match lights
      const perfectMatchLights = completePairs.filter(pair => 
        matchboxes.some(mb => 
          mb.matchType === 'perfect' && 
          mb.woman === pair.woman && 
          mb.man === pair.man
        )
      ).length

      if (matchingNightForm.totalLights < perfectMatchLights) {
        setSnackbar({ 
          open: true, 
          message: `Gesamtlichter (${matchingNightForm.totalLights}) dürfen nicht weniger als sichere Lichter (${perfectMatchLights}) sein!`, 
          severity: 'error' 
        })
        return
      }
      
      if (completePairs.length !== 10) {
        setSnackbar({ 
          open: true, 
          message: `Alle 10 Pärchen müssen vollständig sein! Aktuell: ${completePairs.length}/10 vollständig`, 
          severity: 'error' 
        })
        return
      }

      const now = new Date()
      await db.matchingNights.add({
        name: matchingNightForm.name,
        date: new Date().toISOString().split('T')[0],
        totalLights: matchingNightForm.totalLights,
        pairs: completePairs,
        createdAt: now
      })

      setSnackbar({ open: true, message: `Matching Night "${matchingNightForm.name}" mit allen 10 Paaren wurde erfolgreich erstellt!`, severity: 'success' })
      setMatchingNightDialog(false)
      resetMatchingNightForm()
      loadAllData()
    } catch (error) {
      console.error('Fehler beim Speichern:', error)
      setSnackbar({ open: true, message: `Fehler beim Speichern: ${error instanceof Error ? error.message : 'Unbekannter Fehler'}`, severity: 'error' })
    }
  }

  const saveMatchbox = async () => {
    try {
      if (!matchboxForm.woman || !matchboxForm.man) {
        setSnackbar({ open: true, message: 'Bitte wähle eine Frau und einen Mann aus!', severity: 'error' })
        return
      }

      if (matchboxForm.matchType === 'sold') {
        if (!matchboxForm.price || matchboxForm.price <= 0) {
          setSnackbar({ open: true, message: 'Bei verkauften Matchboxes muss ein gültiger Preis angegeben werden!', severity: 'error' })
          return
        }
        if (!matchboxForm.buyer) {
          setSnackbar({ open: true, message: 'Bei verkauften Matchboxes muss ein Käufer ausgewählt werden!', severity: 'error' })
          return
        }
      }

      const now = new Date()
      await db.matchboxes.add({
        ...matchboxForm,
        createdAt: now,
        updatedAt: now,
        soldDate: matchboxForm.matchType === 'sold' ? now : undefined
      })

      setSnackbar({ open: true, message: 'Matchbox wurde erfolgreich erstellt!', severity: 'success' })
      setMatchboxDialog(false)
      resetMatchboxForm()
      loadAllData()
    } catch (error) {
      console.error('Fehler beim Speichern der Matchbox:', error)
      setSnackbar({ open: true, message: `Fehler beim Speichern: ${error instanceof Error ? error.message : 'Unbekannter Fehler'}`, severity: 'error' })
    }
  }



  const resetMatchingNightForm = () => {
    setMatchingNightForm({
      name: '',
      totalLights: 0,
      pairs: []
    })
    setPlacedParticipants(new Set())
  }

  const resetMatchingNightFormWithPerfectMatches = () => {
    setMatchingNightForm({
      name: '',
      totalLights: 0,
      pairs: []
    })
    setPlacedParticipants(new Set())
    // Auto-initialize Perfect Matches
    setTimeout(() => initializePerfectMatches(), 100)
  }


  const handleMatchingNightDragOver = (e: React.DragEvent, pairIndex: number, slot: 'woman' | 'man') => {
    e.preventDefault()
    e.dataTransfer.dropEffect = 'copy'
    setDragOverPairIndex(pairIndex)
    setDragOverSlot(slot)
  }

  const handleMatchingNightDragLeave = () => {
    setDragOverPairIndex(null)
    setDragOverSlot(null)
  }

  const handleMatchingNightDrop = (e: React.DragEvent, pairIndex: number, slot: 'woman' | 'man') => {
    e.preventDefault()
    setDragOverPairIndex(null)
    setDragOverSlot(null)
    
    if (!draggedParticipant) return
    
    // Check if participant is already placed or confirmed as Perfect Match
    if (placedParticipants.has(draggedParticipant.name || '') || getAllConfirmedPerfectMatchParticipants().has(draggedParticipant.name || '')) return
    
    // Check if the target slot already has someone of the same gender
    const targetPair = matchingNightForm.pairs[pairIndex] || { woman: '', man: '' }
    if (slot === 'woman' && targetPair.man) {
      const manParticipant = participants.find(p => p.name === targetPair.man)
      if (manParticipant && manParticipant.gender === draggedParticipant.gender) {
        setSnackbar({ 
          open: true, 
          message: `Nicht möglich: ${draggedParticipant.name} und ${targetPair.man} haben das gleiche Geschlecht!`, 
          severity: 'error' 
        })
        return
      }
    }
    if (slot === 'man' && targetPair.woman) {
      const womanParticipant = participants.find(p => p.name === targetPair.woman)
      if (womanParticipant && womanParticipant.gender === draggedParticipant.gender) {
        setSnackbar({ 
          open: true, 
          message: `Nicht möglich: ${draggedParticipant.name} und ${targetPair.woman} haben das gleiche Geschlecht!`, 
          severity: 'error' 
        })
        return
      }
    }
    
    // Update pairs array
    const newPairs = [...matchingNightForm.pairs]
    if (!newPairs[pairIndex]) {
      newPairs[pairIndex] = { woman: '', man: '' }
    }
    
    // Remove participant from other pairs if already placed
    const participantName = draggedParticipant.name || ''
    newPairs.forEach((pair, index) => {
      if (index !== pairIndex && pair) {
        if (pair.woman === participantName) pair.woman = ''
        if (pair.man === participantName) pair.man = ''
      }
    })
    
    // Place participant in new slot
    newPairs[pairIndex][slot] = participantName
    
      setMatchingNightForm(prev => ({
        ...prev,
      pairs: newPairs
    }))
    
    // Update placed participants
    setPlacedParticipants(prev => {
      const newSet = new Set(prev)
      newSet.add(participantName)
      return newSet
    })
    
    setDraggedParticipant(null)
  }

  const removeParticipantFromPair = (pairIndex: number, slot: 'woman' | 'man') => {
    const participantName = matchingNightForm.pairs[pairIndex]?.[slot]
    if (!participantName) return
    
    const newPairs = [...matchingNightForm.pairs]
    newPairs[pairIndex][slot] = ''
    
    setMatchingNightForm(prev => ({
      ...prev,
      pairs: newPairs
    }))
    
    // Remove from placed participants
    setPlacedParticipants(prev => {
      const newSet = new Set(prev)
      newSet.delete(participantName)
      return newSet
    })
  }

  const resetMatchboxForm = () => {
    setMatchboxForm({
      woman: '',
      man: '',
      matchType: 'no-match',
      price: 0,
      buyer: ''
    })
    setDraggedParticipants({})
  }

  // Drag and Drop handlers
  const handleDrop = (e: React.DragEvent, target: 'woman' | 'man') => {
    e.preventDefault()
    setDragOverTarget(null)
    const participantData = e.dataTransfer.getData('participant')
    if (participantData) {
      const participant = JSON.parse(participantData) as Participant
      // Blockiere bestätigte Perfect Matches für neue Matchboxen
      if (getAllConfirmedPerfectMatchParticipants().has(participant.name || '')) {
        setSnackbar({ open: true, message: `${participant.name} ist bereits als Perfect Match bestätigt und kann nicht für eine neue Matchbox verwendet werden.`, severity: 'error' })
        return
      }
      if ((target === 'woman' && participant.gender === 'F') || 
          (target === 'man' && participant.gender === 'M')) {
        setMatchboxForm(prev => ({
          ...prev,
          [target]: participant.name || ''
        }))
      }
    }
  }

  const handleDragOver = (e: React.DragEvent, target?: 'woman' | 'man') => {
    e.preventDefault()
    e.dataTransfer.dropEffect = 'copy'
    if (target && dragOverTarget !== target) {
      setDragOverTarget(target)
    }
  }

  const handleDragLeave = () => {
    setDragOverTarget(null)
  }

  // Floating box drag handlers
  const handleBoxMouseDown = (e: React.MouseEvent) => {
    console.log('Starting drag...')
    setIsDraggingBox(true)
    
    // Use the current box position to calculate offset
    setDragOffset({
      x: e.clientX - boxPosition.x,
      y: e.clientY - boxPosition.y
    })
    
    e.preventDefault()
    e.stopPropagation()
  }

  const handleBoxMouseMove = (e: MouseEvent) => {
    if (isDraggingBox) {
      const newX = e.clientX - dragOffset.x
      const newY = e.clientY - dragOffset.y
      
      // Keep box within viewport bounds
      const maxX = window.innerWidth - 300 // box width + some margin
      const maxY = window.innerHeight - 400 // box height + some margin
      
      const boundedPosition = {
        x: Math.max(10, Math.min(newX, maxX)),
        y: Math.max(10, Math.min(newY, maxY))
      }
      
      console.log('Moving to:', boundedPosition)
      setBoxPosition(boundedPosition)
    }
  }

  const handleBoxMouseUp = () => {
    console.log('Drag ended')
    setIsDraggingBox(false)
  }

  // Add global mouse event listeners
  useEffect(() => {
    if (isDraggingBox) {
      document.addEventListener('mousemove', handleBoxMouseMove)
      document.addEventListener('mouseup', handleBoxMouseUp)
      document.body.style.cursor = 'grabbing'
      document.body.style.userSelect = 'none'
      
      return () => {
        document.removeEventListener('mousemove', handleBoxMouseMove)
        document.removeEventListener('mouseup', handleBoxMouseUp)
        document.body.style.cursor = ''
        document.body.style.userSelect = ''
      }
    }
  }, [isDraggingBox, dragOffset])

  // Update form when dragged participants change
  useEffect(() => {
    if (draggedParticipants.woman) {
      setMatchboxForm(prev => ({ ...prev, woman: draggedParticipants.woman?.name || '' }))
    }
    if (draggedParticipants.man) {
      setMatchboxForm(prev => ({ ...prev, man: draggedParticipants.man?.name || '' }))
    }
  }, [draggedParticipants])

  // Erweiterte Geräteerkennung
  const deviceInfo = useDeviceDetection()
  const isMobile = deviceInfo.isSmartphone // Nur Smartphones gelten als "mobile"
  const [isStatsOpenMobile, setIsStatsOpenMobile] = useState(false)
  
  // Geräte-spezifische Rotation-Locks aktivieren
  useEffect(() => {
    if (deviceInfo.isTablet) {
      lockTabletOrientation()
    } else if (deviceInfo.isSmartphone) {
      lockSmartphoneOrientation()
    }
  }, [deviceInfo.isTablet, deviceInfo.isSmartphone])
  return (
    <Box sx={{ minHeight: '100vh', bgcolor: 'grey.50' }}>
      {/* Main Content Area */}
      <Box sx={{ mr: isMobile ? 0 : '280px' }}>
        {/* Header with Menu */}
      <Paper sx={{ position: 'sticky', top: 0, zIndex: 1000, bgcolor: 'background.paper', left: 0, right: 0, width: isMobile ? '100vw' : 'auto' }}>
          <Box sx={{ p: isMobile ? 2 : 3, pb: 0 }}>
            <Box sx={{ display: 'flex', alignItems: 'center', gap: 2, justifyContent: 'space-between' }}>
              <Box sx={{ display: 'flex', alignItems: 'center', gap: 2 }}>
              <Typography variant="h3" sx={{ fontWeight: 'bold', color: 'primary.main' }}>
                AYTO - Reality Stars in Love 2025
              </Typography>
              <Chip label="Beta" color="primary" />
              </Box>
              {isMobile && (
                <IconButton aria-label="Statistik öffnen" onClick={() => setIsStatsOpenMobile(prev => !prev)}>
                  <MenuIcon />
                </IconButton>
              )}
          </Box>
          
          <Typography variant="h6" color="text.secondary" sx={{ mb: 3 }}>
            Aktuelle Staffel
          </Typography>
        </Box>

          {/* Menu Tabs integrated into header */}
          <Tabs 
            value={activeTab} 
            onChange={(_, newValue) => {
              // Wechsel zum deaktivierten Tab (Index 2) verhindern
              if (newValue === 2) return
              setActiveTab(newValue)
            }}
            variant="fullWidth"
            sx={{ borderBottom: 1, borderColor: 'divider' }}
          >
            {tabItems.map((tab, index) => (
              <Tab 
                key={index}
                label={tab.label} 
                icon={tab.icon}
                iconPosition="start"
                disabled={Boolean(tab.disabled)}
                sx={{ minHeight: 64, fontSize: '1rem', fontWeight: 'bold' }}
              />
            ))}
          </Tabs>
        </Paper>

        {/* Main Content */}
        <Box sx={{ maxWidth: isMobile ? '100%' : '1200px', mx: isMobile ? 0 : 'auto', p: isMobile ? 2 : 3 }}>
          <Card sx={{ mb: 4 }}>

          {/* Overview Tab */}
          <TabPanel value={activeTab} index={0}>
<<<<<<< HEAD
            {/* Floating Matchbox Creator (disabled on mobile) */}
            {!isMobile && (
              <Box
                data-floating-box
=======
            {/* Floating Matchbox Creator - nur auf Desktop */}
            {!isMobile && (
            <Box
              data-floating-box
              sx={{
                position: 'fixed',
                left: boxPosition.x,
                top: boxPosition.y,
                zIndex: 1200,
                display: 'flex',
                flexDirection: 'column',
                gap: 2,
                userSelect: 'none',
                transition: isDraggingBox ? 'none' : 'all 0.3s ease'
              }}
            >
              {/* Quick Matchbox Creator */}
              <Card
>>>>>>> ee9665c3
                sx={{
                  position: 'fixed',
                  left: boxPosition.x,
                  top: boxPosition.y,
                  zIndex: 1200,
                  display: 'flex',
                  flexDirection: 'column',
                  gap: 2,
                  userSelect: 'none',
                  transition: isDraggingBox ? 'none' : 'all 0.3s ease'
                }}
              >
                {/* Quick Matchbox Creator */}
                <Card
                  sx={{
                    width: 280,
                    background: 'linear-gradient(135deg, #667eea 0%, #764ba2 100%)',
                    color: 'white',
                    boxShadow: 4,
                    borderRadius: 3,
                    transition: 'all 0.3s ease',
                    '&:hover': {
                      boxShadow: 8,
                      transform: 'scale(1.02)'
                    }
                  }}
                >
                  <CardHeader
                    onMouseDown={handleBoxMouseDown}
                    title={
                      <Box sx={{ display: 'flex', alignItems: 'center', justifyContent: 'space-between', width: '100%' }}>
                        <Box sx={{ display: 'flex', alignItems: 'center', gap: 1 }}>
                          <FavoriteIcon />
                          <Typography variant="h6" sx={{ fontWeight: 'bold' }}>
                            Neue Matchbox
                          </Typography>
                        </Box>
                        <Box 
                          sx={{ 
                            display: 'flex',
                            alignItems: 'center',
                            gap: 0.5,
                            opacity: 0.7,
                            p: 1,
                            borderRadius: 1,
                            '&:hover': { 
                              opacity: 1,
                              bgcolor: 'rgba(255,255,255,0.1)'
                            }
                          }}
                        >
                          <Typography sx={{ fontSize: '16px', color: 'rgba(255,255,255,0.8)' }}>
                            ⋮⋮⋮
                          </Typography>
                        </Box>
                      </Box>
                    }
                    subheader={
                      <Typography variant="body2" sx={{ color: 'rgba(255,255,255,0.8)' }}>
                        Ziehe Teilnehmer hier hinein • Header klicken zum Verschieben
                      </Typography>
                    }
                    sx={{ 
                      pb: 1,
                      cursor: isDraggingBox ? 'grabbing' : 'grab',
                      '&:hover': { 
                        bgcolor: 'rgba(255,255,255,0.05)'
                      }
                    }}
                  />
                  <CardContent sx={{ pt: 0 }}>
                    <Box sx={{ display: 'flex', flexDirection: 'column', gap: 2 }}>
                      {/* Woman Drop Zone */}
                      <Box
                        onDrop={(e) => {
                          e.stopPropagation()
                          handleDrop(e, 'woman')
                        }}
                        onDragOver={(e) => {
                          e.stopPropagation()
                          handleDragOver(e, 'woman')
                        }}
                        onDragLeave={(e) => {
                          e.stopPropagation()
                          handleDragLeave()
                        }}
                        onMouseDown={(e) => e.stopPropagation()}
                        sx={{
                          border: '2px dashed rgba(255,255,255,0.5)',
                          borderRadius: 2,
                          p: 2,
                          textAlign: 'center',
                          bgcolor: dragOverTarget === 'woman' ? 'rgba(255,255,255,0.4)' : 
                                   matchboxForm.woman ? 'rgba(255,255,255,0.2)' : 'rgba(255,255,255,0.1)',
                          borderColor: dragOverTarget === 'woman' ? 'rgba(255,255,255,1)' : 'rgba(255,255,255,0.5)',
                          transform: dragOverTarget === 'woman' ? 'scale(1.05)' : 'scale(1)',
                          transition: 'all 0.3s ease',
                          minHeight: 80,
                          display: 'flex',
                          alignItems: 'center',
                          justifyContent: 'center',
                          gap: 1,
                          '&:hover': {
                            bgcolor: 'rgba(255,255,255,0.2)',
                            borderColor: 'rgba(255,255,255,0.8)'
                          }
                        }}
                      >
                        {matchboxForm.woman ? (
                          <Box sx={{ display: 'flex', alignItems: 'center', gap: 1 }}>
                            {(() => {
                              const woman = women.find(w => w.name === matchboxForm.woman)
                              const hasPhoto = woman?.photoUrl && woman.photoUrl.trim() !== ''
                              return (
                                <Avatar 
                                  src={hasPhoto ? woman.photoUrl : undefined}
                                  sx={{ 
                                    width: 40, 
                                    height: 40, 
                                    bgcolor: hasPhoto ? undefined : 'secondary.main',
                                    border: '2px solid white'
                                  }}
                                >
                                  {!hasPhoto && (woman?.name?.charAt(0) || 'F')}
                                </Avatar>
                              )
                            })()}
                            <Typography variant="body2" sx={{ fontWeight: 'bold', color: 'white' }}>
                              {matchboxForm.woman}
                            </Typography>
                            <IconButton
                              size="small"
                              onClick={() => setMatchboxForm(prev => ({...prev, woman: ''}))}
                              sx={{ color: 'white', ml: 'auto' }}
                            >
                              <Typography sx={{ fontSize: '16px' }}>×</Typography>
                            </IconButton>
                          </Box>
                        ) : (
                          <Box sx={{ display: 'flex', alignItems: 'center', gap: 1 }}>
                            <FemaleIcon sx={{ color: 'rgba(255,255,255,0.7)' }} />
                            <Typography variant="body2" sx={{ color: 'rgba(255,255,255,0.7)' }}>
                              Frau hinzufügen
                            </Typography>
                          </Box>
                        )}
                      </Box>

                      {/* Man Drop Zone */}
                      <Box
                        onDrop={(e) => {
                          e.stopPropagation()
                          handleDrop(e, 'man')
                        }}
                        onDragOver={(e) => {
                          e.stopPropagation()
                          handleDragOver(e, 'man')
                        }}
                        onDragLeave={(e) => {
                          e.stopPropagation()
                          handleDragLeave()
                        }}
                        onMouseDown={(e) => e.stopPropagation()}
                        sx={{
                          border: '2px dashed rgba(255,255,255,0.5)',
                          borderRadius: 2,
                          p: 2,
                          textAlign: 'center',
                          bgcolor: dragOverTarget === 'man' ? 'rgba(255,255,255,0.4)' : 
                                   matchboxForm.man ? 'rgba(255,255,255,0.2)' : 'rgba(255,255,255,0.1)',
                          borderColor: dragOverTarget === 'man' ? 'rgba(255,255,255,1)' : 'rgba(255,255,255,0.5)',
                          transform: dragOverTarget === 'man' ? 'scale(1.05)' : 'scale(1)',
                          transition: 'all 0.3s ease',
                          minHeight: 80,
                          display: 'flex',
                          alignItems: 'center',
                          justifyContent: 'center',
                          gap: 1,
                          '&:hover': {
                            bgcolor: 'rgba(255,255,255,0.2)',
                            borderColor: 'rgba(255,255,255,0.8)'
                          }
                        }}
                      >
                        {matchboxForm.man ? (
                          <Box sx={{ display: 'flex', alignItems: 'center', gap: 1 }}>
                            {(() => {
                              const man = men.find(m => m.name === matchboxForm.man)
                              const hasPhoto = man?.photoUrl && man.photoUrl.trim() !== ''
                              return (
                                <Avatar 
                                  src={hasPhoto ? man.photoUrl : undefined}
                                  sx={{ 
                                    width: 40, 
                                    height: 40, 
                                    bgcolor: hasPhoto ? undefined : 'primary.main',
                                    border: '2px solid white'
                                  }}
                                >
                                  {!hasPhoto && (man?.name?.charAt(0) || 'M')}
                                </Avatar>
                              )
                            })()}
                            <Typography variant="body2" sx={{ fontWeight: 'bold', color: 'white' }}>
                              {matchboxForm.man}
                            </Typography>
                            <IconButton
                              size="small"
                              onClick={() => setMatchboxForm(prev => ({...prev, man: ''}))}
                              sx={{ color: 'white', ml: 'auto' }}
                            >
                              <Typography sx={{ fontSize: '16px' }}>×</Typography>
                            </IconButton>
                          </Box>
                        ) : (
                          <Box sx={{ display: 'flex', alignItems: 'center', gap: 1 }}>
                            <MaleIcon sx={{ color: 'rgba(255,255,255,0.7)' }} />
                            <Typography variant="body2" sx={{ color: 'rgba(255,255,255,0.7)' }}>
                              Mann hinzufügen
                            </Typography>
                          </Box>
                        )}
                      </Box>

                      {/* Action Buttons */}
                      <Box sx={{ display: 'flex', gap: 1, mt: 1 }} onMouseDown={(e) => e.stopPropagation()}>
                        {matchboxForm.woman && matchboxForm.man ? (
                          <Button
                            fullWidth
                            variant="contained"
                            onClick={(e) => {
                              e.stopPropagation()
                              setMatchboxDialog(true)
                            }}
                            sx={{
                              bgcolor: 'white',
                              color: 'primary.main',
                              fontWeight: 'bold',
                              '&:hover': {
                                bgcolor: 'grey.100'
                              }
                            }}
                          >
                            Details festlegen
                          </Button>
                        ) : (
                          <Typography variant="body2" sx={{ color: 'rgba(255,255,255,0.7)', textAlign: 'center', width: '100%', py: 1 }}>
                            Beide Teilnehmer hinzufügen
                          </Typography>
                        )}
                        {(matchboxForm.woman || matchboxForm.man) && (
                          <IconButton
                            onClick={(e) => {
                              e.stopPropagation()
                              resetMatchboxForm()
                            }}
                            sx={{
                              color: 'white',
                              bgcolor: 'rgba(255,255,255,0.2)',
                              '&:hover': { bgcolor: 'rgba(255,255,255,0.3)' }
                            }}
                          >
                            <Typography sx={{ fontSize: '16px' }}>↻</Typography>
                          </IconButton>
                        )}
                      </Box>
                    </Box>
<<<<<<< HEAD
                  </CardContent>
                </Card>
              </Box>
=======
                  </Box>
                </CardContent>
              </Card>
            </Box>
>>>>>>> ee9665c3
            )}

            {/* Search */}
            <Box sx={{ mb: 4, display: 'flex', gap: 2, alignItems: 'center' }}>
              <TextField
                fullWidth
                placeholder="Namen oder Show suchen..."
                value={searchQuery}
                onChange={(e) => setSearchQuery(e.target.value)}
                InputProps={{
                  startAdornment: (
                    <InputAdornment position="start">
                      <SearchIcon />
                    </InputAdornment>
                  ),
                }}
                sx={{ maxWidth: 600 }}
              />
            </Box>

            {/* Participants by Gender */}
            {filteredParticipants.length === 0 ? (
              <Alert severity="info">
                {searchQuery ? 'Keine Teilnehmer gefunden' : 'Noch keine Teilnehmer vorhanden'}
              </Alert>
            ) : (
              <Box sx={{ display: 'flex', flexDirection: 'column', gap: 4 }}>
                {/* Women Section */}
                {filteredParticipants.filter(p => p.gender === 'F').length > 0 && (
                  <Box>
                    <Box sx={{ display: 'flex', alignItems: 'center', mb: 3 }}>
                      <Avatar sx={{ bgcolor: 'secondary.main', mr: 2 }}>
                        <PeopleIcon />
                      </Avatar>
                      <Typography variant="h5" sx={{ fontWeight: 'bold', color: 'secondary.main' }}>
                        Frauen ({filteredParticipants.filter(p => p.gender === 'F').length})
                      </Typography>
                    </Box>
                    <Box sx={{ 
                      display: 'flex',
                      flexWrap: 'wrap',
                      gap: 3,
                      justifyContent: 'flex-start'
                    }}>
                      {filteredParticipants
                        .filter(p => p.gender === 'F')
                        .sort((a, b) => (a.name || '').localeCompare(b.name || '', 'de'))
                        .map((participant) => {
                          const isConfirmedPM = getAllConfirmedPerfectMatchParticipants().has(participant.name || '')
                          const isUnavailable = isConfirmedPM || placedParticipants.has(participant.name || '')
                          return (
                            <ParticipantCard 
                              key={participant.id} 
                              participant={participant} 
                              draggable={!isUnavailable}
                              onDragStart={(p) => setDraggedParticipant(p)}
                              isPlaced={isUnavailable}
                            />
                          )
                        })}
                    </Box>
                  </Box>
                )}

                {/* Men Section */}
                {filteredParticipants.filter(p => p.gender === 'M').length > 0 && (
                  <Box>
                    <Box sx={{ display: 'flex', alignItems: 'center', mb: 3 }}>
                      <Avatar sx={{ bgcolor: 'primary.main', mr: 2 }}>
                        <PeopleIcon />
                      </Avatar>
                      <Typography variant="h5" sx={{ fontWeight: 'bold', color: 'primary.main' }}>
                        Männer ({filteredParticipants.filter(p => p.gender === 'M').length})
                      </Typography>
                    </Box>
                    <Box sx={{ 
                      display: 'flex',
                      flexWrap: 'wrap',
                      gap: 3,
                      justifyContent: 'flex-start'
                    }}>
                      {filteredParticipants
                        .filter(p => p.gender === 'M')
                        .sort((a, b) => (a.name || '').localeCompare(b.name || '', 'de'))
                        .map((participant) => {
                          const isConfirmedPM = getAllConfirmedPerfectMatchParticipants().has(participant.name || '')
                          const isUnavailable = isConfirmedPM || placedParticipants.has(participant.name || '')
                          return (
                            <ParticipantCard 
                              key={participant.id} 
                              participant={participant} 
                              draggable={!isUnavailable}
                              onDragStart={(p) => setDraggedParticipant(p)}
                              isPlaced={isUnavailable}
                            />
                          )
                        })}
                    </Box>
                  </Box>
                )}
              </Box>
            )}

            {/* Matching Nights Section */}
            <Box sx={{ mt: 4 }}>
              <Typography variant="h5" sx={{ fontWeight: 'bold', mb: 3 }}>
                Matching Nights
              </Typography>
              
              {matchingNights.length === 0 ? (
                <Alert severity="info">
                  Noch keine Matching Nights vorhanden
                </Alert>
              ) : (
                <Box>
                  {matchingNights
                    .sort((a, b) => {
                      const dateA = a.ausstrahlungsdatum ? new Date(a.ausstrahlungsdatum).getTime() : new Date(a.createdAt).getTime()
                      const dateB = b.ausstrahlungsdatum ? new Date(b.ausstrahlungsdatum).getTime() : new Date(b.createdAt).getTime()
                      return dateB - dateA
                    })
                    .map((matchingNight) => (
                      <MatchingNightCard
                        key={matchingNight.id}
                        matchingNight={matchingNight}
                        expanded={expandedMatchingNights.has(matchingNight.id!)}
                        onToggle={() => toggleMatchingNight(matchingNight.id!)}
                        participants={participants}
                        matchboxes={matchboxes}
                      />
                    ))
                  }
                </Box>
              )}
            </Box>
          </TabPanel>

          {/* Matchbox Tab */}
          <TabPanel value={activeTab} index={1}>
            <Box sx={{ display: 'flex', justifyContent: 'space-between', alignItems: 'center', mb: 3 }}>
              <Typography variant="h5" sx={{ fontWeight: 'bold' }}>
                Matchboxes ({matchboxes.length})
              </Typography>
            </Box>
            
            {matchboxes.length === 0 ? (
              <Alert severity="info">
                Noch keine Matchboxes vorhanden
              </Alert>
            ) : (
              <Box sx={{ 
                display: 'flex',
                flexWrap: 'wrap',
                gap: 3,
                justifyContent: 'flex-start'
              }}>
                {matchboxes
                  .sort((a, b) => {
                    const dateA = a.ausstrahlungsdatum ? new Date(a.ausstrahlungsdatum).getTime() : new Date(a.createdAt).getTime()
                    const dateB = b.ausstrahlungsdatum ? new Date(b.ausstrahlungsdatum).getTime() : new Date(b.createdAt).getTime()
                    return dateB - dateA
                  })
                  .map((matchbox) => {
                    const additionalInfo = [
                      matchbox.matchType === 'sold' && matchbox.price ? `€${matchbox.price.toLocaleString('de-DE')}` : null,
                      matchbox.matchType === 'sold' && matchbox.buyer ? `Käufer: ${matchbox.buyer}` : null,
                      matchbox.ausstrahlungsdatum ? 
                        `Ausstrahlung: ${new Date(matchbox.ausstrahlungsdatum).toLocaleDateString('de-DE')}` :
                        `Erstellt: ${new Date(matchbox.createdAt).toLocaleDateString('de-DE')}`
                    ].filter(Boolean).join(' • ')
                    
                    return (
                      <CoupleAvatars
                        key={matchbox.id}
                        womanName={matchbox.woman}
                        manName={matchbox.man}
                        additionalInfo={additionalInfo}
                        matchType={matchbox.matchType}
                        participants={participants}
                      />
                    )
                  })
                }
              </Box>
            )}
          </TabPanel>

          {/* Probability Analysis Tab */}
          <TabPanel value={activeTab} index={2}>
            <Box sx={{ display: 'flex', justifyContent: 'space-between', alignItems: 'center', mb: 3 }}>
              <Typography variant="h5" sx={{ fontWeight: 'bold' }}>
                Wahrscheinlichkeits-Analyse
                </Typography>
            </Box>

            {/* Overall Statistics */}
            <Box sx={{ display: 'grid', gridTemplateColumns: 'repeat(auto-fit, minmax(200px, 1fr))', gap: 2, mb: 4 }}>
              <Card sx={{ background: 'linear-gradient(135deg, #667eea 0%, #764ba2 100%)', color: 'white' }}>
                <CardContent sx={{ textAlign: 'center', py: 2 }}>
                  <Typography variant="h4" sx={{ fontWeight: 'bold', mb: 0.5 }}>
                    {(() => {
                      // Berechne aktuelle mögliche Paare (ohne 0% und 100%)
                      let possiblePairs = 0
                      Object.values(pairProbabilities).forEach(womanProbs => {
                        Object.values(womanProbs).forEach(prob => {
                          const percentage = Math.round(prob * 100)
                          if (percentage > 0 && percentage < 100) {
                            possiblePairs++
                          }
                        })
                      })
                      return possiblePairs
                    })()}
                  </Typography>
                  <Typography variant="body2" sx={{ fontWeight: 'bold', color: 'rgba(255,255,255,0.9)' }}>
                    Mögliche Paare
                  </Typography>
                </CardContent>
              </Card>
              
              <Card sx={{ background: 'linear-gradient(135deg, #11998e 0%, #38ef7d 100%)', color: 'white' }}>
                <CardContent sx={{ textAlign: 'center', py: 2 }}>
                  <Typography variant="h4" sx={{ fontWeight: 'bold', mb: 0.5 }}>
                    {matchboxes.filter(m => m.matchType === 'perfect').length}
                  </Typography>
                  <Typography variant="body2" sx={{ fontWeight: 'bold', color: 'rgba(255,255,255,0.9)' }}>
                    Bestätigte Matches
                  </Typography>
                </CardContent>
              </Card>
              
              <Card sx={{ background: 'linear-gradient(135deg, #ffecd2 0%, #fcb69f 100%)', color: '#333' }}>
                <CardContent sx={{ textAlign: 'center', py: 2 }}>
                  <Typography variant="h4" sx={{ fontWeight: 'bold', mb: 0.5 }}>
                    {matchingNights.length}
                  </Typography>
                  <Typography variant="body2" sx={{ fontWeight: 'bold', color: 'rgba(51,51,51,0.8)' }}>
                    Matching Nights
                  </Typography>
                </CardContent>
        </Card>
      </Box>

              {/* Heatmap Matrix */}
            <Card sx={{ height: 'fit-content', mb: 3 }}>
                <CardHeader 
                  title="Wahrscheinlichkeits-Matrix"
                  subheader="Heatmap aller Paar-Kombinationen"
                  action={
                    <Box sx={{ display: 'flex', flexDirection: 'column', gap: 0.5, fontSize: '0.7rem' }}>
                      <Box sx={{ display: 'flex', alignItems: 'center', gap: 1 }}>
                        <Box sx={{ width: 12, height: 12, bgcolor: 'success.main', borderRadius: '2px' }} />
                        <Typography variant="caption">100% Perfect Match ✓</Typography>
                      </Box>
                      <Box sx={{ display: 'flex', alignItems: 'center', gap: 1 }}>
                        <Box sx={{ width: 12, height: 12, bgcolor: 'error.main', borderRadius: '2px' }} />
                        <Typography variant="caption">0% No Match ✗</Typography>
                      </Box>
                      <Box sx={{ display: 'flex', alignItems: 'center', gap: 1 }}>
                        <Box sx={{ 
                          width: 12, 
                          height: 12, 
                          background: 'linear-gradient(90deg, hsl(0, 70%, 80%) 0%, hsl(60, 70%, 70%) 50%, hsl(120, 70%, 60%) 100%)',
                          borderRadius: '2px' 
                        }} />
                        <Typography variant="caption">1-99% Wahrscheinlichkeit</Typography>
                      </Box>
                    </Box>
                  }
                />
                <CardContent>
                  <Box sx={{ overflow: 'auto', maxHeight: 600 }}>
                    <Table size="small">
                      <TableHead>
                        <TableRow>
                        <TableCell sx={{ fontWeight: 'bold' }}></TableCell>
                          {men.map(man => (
                            <TableCell key={man.id} sx={{ 
                              fontWeight: 'bold', 
                              fontSize: '0.75rem',
                            minWidth: '80px',
                              textAlign: 'center',
                              height: '80px',
                            verticalAlign: 'bottom',
                            p: 1
                          }}>
                            <Box sx={{ display: 'flex', flexDirection: 'column', alignItems: 'center', gap: 0.5 }}>
                              <Avatar 
                                src={man.photoUrl}
                                sx={{ 
                                  width: 24, 
                                  height: 24, 
                                  fontSize: '0.7rem',
                                  bgcolor: 'white',
                                  border: '1px solid',
                                  borderColor: 'grey.300'
                                }}
                              >
                                {man.name?.charAt(0)}
                              </Avatar>
                              <Typography variant="caption" sx={{ 
                                fontSize: '0.65rem',
                                lineHeight: 1,
                                textAlign: 'center',
                                wordBreak: 'break-word',
                                color: 'black'
                            }}>
                              {man.name?.substring(0, 8)}
                              </Typography>
                            </Box>
                            </TableCell>
                          ))}
                        </TableRow>
                      </TableHead>
                      <TableBody>
                        {women.map(woman => (
                          <TableRow key={woman.id}>
                            <TableCell sx={{ 
                              fontWeight: 'bold', 
                              fontSize: '0.75rem',
                            minWidth: '100px',
                            p: 1
                          }}>
                            <Box sx={{ display: 'flex', alignItems: 'center', gap: 1, justifyContent: 'flex-end' }}>
                              <Typography variant="caption" sx={{ 
                                fontSize: '0.65rem',
                                lineHeight: 1,
                                wordBreak: 'break-word',
                                color: 'black'
                            }}>
                              {woman.name?.substring(0, 10)}
                              </Typography>
                              <Avatar 
                                src={woman.photoUrl}
                                sx={{ 
                                  width: 24, 
                                  height: 24, 
                                  fontSize: '0.7rem',
                                  bgcolor: 'white',
                                  border: '1px solid',
                                  borderColor: 'grey.300'
                                }}
                              >
                                {woman.name?.charAt(0)}
                              </Avatar>
                            </Box>
                            </TableCell>
                            {men.map(man => {
                              const probability = pairProbabilities[woman.name!]?.[man.name!] || 0
                              const percentage = Math.round(probability * 100)
                              
                              return (
                                <TableCell 
                                  key={`${woman.id}-${man.id}`}
                                  sx={{ 
                                    bgcolor: percentage === 100 ? 'success.main' :  // 100% = Grün
                                             percentage === 0 ? 'error.main' :      // 0% = Rot
                                             `hsl(${probability * 120}, 70%, ${90 - probability * 30}%)`, // Normal HSL
                                    textAlign: 'center',
                                    fontWeight: percentage === 0 || percentage === 100 ? 'bold' : 'bold',
                                    fontSize: percentage === 0 || percentage === 100 ? '0.9rem' : '0.75rem',
                                    color: percentage === 100 ? 'white' :           // Perfect Match = Weiß
                                           percentage === 0 ? 'white' :             // No Match = Weiß  
                                           probability > 0.5 ? 'white' : 'black',   // Normal logic
                                    cursor: 'pointer',
                                    border: percentage === 0 || percentage === 100 ? '2px solid' : 'none',
                                    borderColor: percentage === 100 ? 'success.dark' : 
                                                percentage === 0 ? 'error.dark' : 'transparent',
                                    '&:hover': {
                                      bgcolor: percentage === 100 ? 'success.dark' :
                                               percentage === 0 ? 'error.dark' :
                                               `hsl(${probability * 120}, 70%, ${80 - probability * 30}%)`,
                                      transform: 'scale(1.1)',
                                      boxShadow: percentage === 0 || percentage === 100 ? 3 : 1
                                    },
                                    transition: 'all 0.2s ease',
                                    position: 'relative',
                                    '&::after': percentage === 100 ? {
                                      content: '"✓"',
                                      position: 'absolute',
                                      top: 2,
                                      right: 2,
                                      fontSize: '0.7rem',
                                      color: 'white',
                                      fontWeight: 'bold'
                                    } : percentage === 0 ? {
                                      content: '"✗"',
                                      position: 'absolute',
                                      top: 2,
                                      right: 2,
                                      fontSize: '0.7rem',
                                      color: 'white',
                                      fontWeight: 'bold'
                                    } : {}
                                  }}
                                  title={`${woman.name} & ${man.name}: ${percentage}%${
                                    percentage === 100 ? ' (PERFECT MATCH ✓)' : 
                                    percentage === 0 ? ' (NO MATCH ✗)' : ''
                                  }`}
                                >
                                  {percentage === 100 ? '100%' : percentage === 0 ? '0%' : `${percentage}%`}
                                </TableCell>
                              )
                            })}
                          </TableRow>
                        ))}
                      </TableBody>
                    </Table>
                  </Box>
                </CardContent>
              </Card>

          </TabPanel>
        </Card>
        </Box>
      </Box>

      {/* Statistics Sidebar */}
      <StatisticsSidebar 
        matchboxes={matchboxes}
        matchingNights={matchingNights}
        penalties={penalties}
        onCreateMatchbox={() => setMatchboxDialog(true)}
        onCreateMatchingNight={() => {
          resetMatchingNightFormWithPerfectMatches()
          setMatchingNightDialog(true)
        }}
        isOpenMobile={isStatsOpenMobile}
        onToggleMobile={() => setIsStatsOpenMobile(v => !v)}
      />


      {/* Matching Night Dialog */}
      <Dialog open={matchingNightDialog} onClose={() => setMatchingNightDialog(false)} maxWidth="lg" fullWidth>
        <DialogTitle>
          <Box sx={{ display: 'flex', justifyContent: 'space-between', alignItems: 'center', width: '100%' }}>
            <Box sx={{ flex: 1 }}>
              <Typography variant="h6" sx={{ width: '100%' }}>Neue Matching Night erstellen</Typography>
              {!isMobile && (
                <Typography variant="body2" color="text.secondary">
                  🎯 Ziehe Teilnehmer direkt in die Pärchen-Container
                </Typography>
              )}
            </Box>
            {!isMobile && (
            <Box sx={{ display: 'flex', flexDirection: 'column', alignItems: 'flex-end', gap: 1 }}>
              <Button
                variant="outlined"
                color="warning"
                startIcon={<Typography sx={{ fontSize: '16px' }}>🔒</Typography>}
                onClick={setConfirmedPerfectMatches}
                sx={{ 
                  whiteSpace: 'nowrap',
                  borderColor: 'warning.main',
                  color: 'warning.main',
                  '&:hover': {
                    borderColor: 'warning.dark',
                    bgcolor: 'warning.50'
                  }
                }}
              >
                Perfect Matches setzen
              </Button>
              <Typography variant="caption" color="warning.main" sx={{ fontWeight: 'bold' }}>
                {getAutoPlaceablePerfectMatches().length} bestätigte Perfect Matches verfügbar
              </Typography>
            </Box>
            )}
          </Box>
        </DialogTitle>
        <DialogContent>
          <Box sx={{ pt: 2, display: 'flex', flexDirection: 'column', gap: 3 }}>
            {/* Basic Info */}
            <Box sx={{ display: 'flex', flexDirection: 'column', gap: 2 }}>
              <Typography variant="h6" sx={{ 
                fontWeight: 'bold', 
                color: 'text.primary',
                fontSize: isMobile ? '18px' : '16px',
                textAlign: 'center'
              }}>
                {matchingNightForm.name}
              </Typography>
              
              <Box sx={{ display: 'flex', flexDirection: 'column', gap: 1, alignItems: 'flex-start' }}>
                <Box sx={{ display: 'flex', alignItems: 'center', gap: 2 }}>
                  <Typography variant="body1" sx={{ fontWeight: 'bold' }}>
                    Lichter:
                  </Typography>
                  <TextField
                    fullWidth={false}
                    label="Lichter (max. 10)"
                    type="number"
                    sx={{ 
                      '& .MuiInputBase-input': { 
                        width: '60px !important',
                        minWidth: '60px !important',
                        maxWidth: '60px !important',
                        fontSize: '16px !important',
                        padding: '16px 14px !important'
                      },
                      '& .MuiOutlinedInput-root': {
                        width: '100px !important',
                        minWidth: '100px !important',
                        maxWidth: '100px !important'
                      }
                    }}
                  inputProps={{ 
                    min: (() => {
                      const perfectMatchLights = matchingNightForm.pairs.filter(pair => 
                        pair && pair.woman && pair.man && 
                        matchboxes.some(mb => 
                          mb.matchType === 'perfect' && 
                          mb.woman === pair.woman && 
                          mb.man === pair.man
                        )
                      ).length
                      return perfectMatchLights
                    })(), 
                    max: 10 
                  }}
                  value={matchingNightForm.totalLights}
                  onChange={(e) => {
                    const value = parseInt(e.target.value) || 0
                    setMatchingNightForm({...matchingNightForm, totalLights: value})
                  }}
                  placeholder="0"
                  error={(() => {
                    const perfectMatchLights = matchingNightForm.pairs.filter(pair => 
                      pair && pair.woman && pair.man && 
                      matchboxes.some(mb => 
                        mb.matchType === 'perfect' && 
                        mb.woman === pair.woman && 
                        mb.man === pair.man
                      )
                    ).length
                    return matchingNightForm.totalLights > 10 || matchingNightForm.totalLights < perfectMatchLights
                  })()}
                  helperText={(() => {
                    const perfectMatchLights = matchingNightForm.pairs.filter(pair => 
                      pair && pair.woman && pair.man && 
                      matchboxes.some(mb => 
                        mb.matchType === 'perfect' && 
                        mb.woman === pair.woman && 
                        mb.man === pair.man
                      )
                    ).length
                    
                    if (matchingNightForm.totalLights > 10) {
                      return "Maximum 10 Lichter erlaubt!"
                    }
                    if (matchingNightForm.totalLights < perfectMatchLights) {
                      return `Minimum ${perfectMatchLights} Lichter erforderlich (Perfect Matches)`
                    }
                    return ""
                  })()}
                />
                </Box>
                
                {/* Visual Light Dots */}
                <Box sx={{ display: 'flex', alignItems: 'center', gap: 1 }}>
                  <Typography variant="caption" color="text.secondary">
                    Lichter:
                  </Typography>
                  <Box sx={{ display: 'flex', gap: 0.5 }}>
                    {Array.from({ length: 10 }, (_, index) => {
                      const perfectMatchLights = matchingNightForm.pairs.filter(pair => 
                        pair && pair.woman && pair.man && 
                        matchboxes.some(mb => 
                          mb.matchType === 'perfect' && 
                          mb.woman === pair.woman && 
                          mb.man === pair.man
                        )
                      ).length
                      
                      const isActive = index < matchingNightForm.totalLights
                      const isSecureLight = index < perfectMatchLights
                      
                      return (
                        <Box
                          key={index}
                          sx={{
                            width: 12,
                            height: 12,
                            borderRadius: '50%',
                            bgcolor: isActive ? (isSecureLight ? 'warning.dark' : 'warning.main') : 'grey.300',
                            border: '1px solid',
                            borderColor: isActive ? (isSecureLight ? 'warning.darker' : 'warning.dark') : 'grey.400',
                            transition: 'all 0.3s ease',
                            position: 'relative'
                          }}
                        >
                          {isSecureLight && isActive && (
                            <Typography sx={{ 
                              position: 'absolute',
                              top: -2,
                              left: -2,
                              fontSize: '8px',
                              color: 'white',
                              fontWeight: 'bold'
                            }}>
                              🔒
                            </Typography>
                          )}
                        </Box>
                      )
                    })}
                  </Box>
                  <Typography variant="caption" color="text.secondary">
                    {matchingNightForm.totalLights}/10
                  </Typography>
                </Box>
                
              </Box>
            </Box>

            {/* Drag & Drop Pairs Grid - nur auf Desktop */}
            {!isMobile && (
            <Box>
              <Box sx={{ display: 'flex', justifyContent: 'space-between', alignItems: 'center', mb: 2 }}>
                <Typography variant="h6" sx={{ fontWeight: 'bold' }}>
                  Pärchen-Container - Beliebige Paarungen möglich
                </Typography>
              </Box>
              <Box sx={{ display: 'flex', flexDirection: 'column', gap: 1.5 }}>
                {/* First Row - 5 pairs */}
                <Box sx={{ display: 'grid', gridTemplateColumns: 'repeat(5, 1fr)', gap: 1.5 }}>
                  {Array.from({ length: 5 }, (_, index) => {
                    const pair = matchingNightForm.pairs[index] || { woman: '', man: '' }
                    const isPerfectMatch = matchboxes.some(mb => 
                      mb.matchType === 'perfect' && 
                      mb.woman === pair.woman && 
                      mb.man === pair.man
                    )
                    return (
                      <MatchingNightPairContainer
                        key={index}
                        pairIndex={index}
                        pair={pair}
                        participants={participants}
                        isDragOver={dragOverPairIndex === index}
                        dragOverSlot={dragOverPairIndex === index ? dragOverSlot : null}
                        onDragOver={handleMatchingNightDragOver}
                        onDragLeave={handleMatchingNightDragLeave}
                        onDrop={handleMatchingNightDrop}
                        onRemove={removeParticipantFromPair}
                        isPerfectMatch={isPerfectMatch}
                      />
                    )
                  })}
                </Box>
                
                {/* Second Row - 5 pairs */}
                <Box sx={{ display: 'grid', gridTemplateColumns: 'repeat(5, 1fr)', gap: 1.5 }}>
                  {Array.from({ length: 5 }, (_, index) => {
                    const pair = matchingNightForm.pairs[index + 5] || { woman: '', man: '' }
                    const isPerfectMatch = matchboxes.some(mb => 
                      mb.matchType === 'perfect' && 
                      mb.woman === pair.woman && 
                      mb.man === pair.man
                    )
                    return (
                      <MatchingNightPairContainer
                        key={index + 5}
                        pairIndex={index + 5}
                        pair={pair}
                        participants={participants}
                        isDragOver={dragOverPairIndex === index + 5}
                        dragOverSlot={dragOverPairIndex === index + 5 ? dragOverSlot : null}
                        onDragOver={handleMatchingNightDragOver}
                        onDragLeave={handleMatchingNightDragLeave}
                        onDrop={handleMatchingNightDrop}
                        onRemove={removeParticipantFromPair}
                        isPerfectMatch={isPerfectMatch}
                      />
                    )
                  })}
                </Box>
              </Box>
            </Box>
            )}

            {/* Manuelle Paar-Auswahl - mobil */}
            {isMobile && (
            <Box>
              <Typography variant="h6" sx={{ fontWeight: 'bold', mb: 2 }}>
                Pärchen zusammenstellen
              </Typography>
              <Box sx={{ display: 'flex', flexDirection: 'column', gap: 2 }}>
                {Array.from({ length: 10 }, (_, index) => {
                  const pair = matchingNightForm.pairs[index] || { woman: '', man: '' }
                  const isPerfectMatch = matchboxes.some(mb => 
                    mb.matchType === 'perfect' && 
                    mb.woman === pair.woman && 
                    mb.man === pair.man
                  )
                  return (
                    <Card key={index} sx={{ p: 2, bgcolor: isPerfectMatch ? 'warning.50' : 'grey.50' }}>
                      <Box sx={{ display: 'flex', alignItems: 'center', gap: 2, mb: 2 }}>
                        <Typography variant="subtitle1" sx={{ fontWeight: 'bold', minWidth: 60 }}>
                          Paar {index + 1}
                        </Typography>
                        {isPerfectMatch && (
                          <Chip label="Perfect Match" color="warning" size="small" />
                        )}
                      </Box>
                      <Box sx={{ display: 'grid', gridTemplateColumns: '1fr 1fr', gap: 2 }}>
                        <FormControl fullWidth>
                          <InputLabel>Frau</InputLabel>
                          <Select
                            value={pair.woman}
                            label="Frau"
                            disabled={isPerfectMatch}
                            sx={isMobile ? {
                              '& .MuiFormControl-root': {
                                width: '100% !important'
                              },
                              '& .MuiInputBase-input': {
                                width: '100% !important',
                                minWidth: '100% !important'
                              }
                            } : {}}
                            onChange={(e) => {
                              const newPairs = [...matchingNightForm.pairs]
                              if (!newPairs[index]) newPairs[index] = { woman: '', man: '' }
                              newPairs[index].woman = e.target.value
                              setMatchingNightForm({...matchingNightForm, pairs: newPairs})
                            }}
                          >
                            <MenuItem value="">
                              <em>Keine Auswahl</em>
                            </MenuItem>
                            {women.map((woman) => {
                              const isUsed = matchingNightForm.pairs.some((p, i) => i !== index && p.woman === woman.name)
                              return (
                                <MenuItem key={woman.id} value={woman.name} disabled={isUsed || isPerfectMatch}>
                                  {woman.name} {isUsed && '(bereits verwendet)'} {isPerfectMatch && '(Perfect Match - gesperrt)'}
                                </MenuItem>
                              )
                            })}
                          </Select>
                        </FormControl>
                        <FormControl fullWidth>
                          <InputLabel>Mann</InputLabel>
                          <Select
                            value={pair.man}
                            label="Mann"
                            disabled={isPerfectMatch}
                            sx={isMobile ? {
                              '& .MuiFormControl-root': {
                                width: '100% !important'
                              },
                              '& .MuiInputBase-input': {
                                width: '100% !important',
                                minWidth: '100% !important'
                              }
                            } : {}}
                            onChange={(e) => {
                              const newPairs = [...matchingNightForm.pairs]
                              if (!newPairs[index]) newPairs[index] = { woman: '', man: '' }
                              newPairs[index].man = e.target.value
                              setMatchingNightForm({...matchingNightForm, pairs: newPairs})
                            }}
                          >
                            <MenuItem value="">
                              <em>Keine Auswahl</em>
                            </MenuItem>
                            {men.map((man) => {
                              const isUsed = matchingNightForm.pairs.some((p, i) => i !== index && p.man === man.name)
                              return (
                                <MenuItem key={man.id} value={man.name} disabled={isUsed || isPerfectMatch}>
                                  {man.name} {isUsed && '(bereits verwendet)'} {isPerfectMatch && '(Perfect Match - gesperrt)'}
                                </MenuItem>
                              )
                            })}
                          </Select>
                        </FormControl>
                      </Box>
                    </Card>
                  )
                })}
              </Box>
            </Box>
            )}

            {/* Available Participants for Drag & Drop - nur auf Desktop */}
            {!isMobile && (
            <Box>
              
              {/* Participants Layout: Men Left, Women Right */}
              <Box sx={{ display: 'grid', gridTemplateColumns: '1fr 1fr', gap: 3 }}>
                {/* Men Section - Left */}
                <Box>
                  <Typography variant="subtitle1" sx={{ mb: 1, fontWeight: 'bold', color: 'primary.main' }}>
                    Männer ({men.filter(m => !placedParticipants.has(m.name || '') && !getAllConfirmedPerfectMatchParticipants().has(m.name || '')).length} verfügbar)
                  </Typography>
                  <Box sx={{ 
                    display: 'flex',
                    flexWrap: 'wrap',
                    gap: 1.5,
                    p: 1.5,
                    border: '1px dashed',
                    borderColor: 'primary.main',
                    borderRadius: 2,
                    bgcolor: 'primary.50',
                    minHeight: 80,
                    alignItems: 'center'
                  }}>
                    {men.filter(m => !placedParticipants.has(m.name || '') && !getAllConfirmedPerfectMatchParticipants().has(m.name || '')).map((man) => (
                      <ParticipantCard 
                        key={man.id} 
                        participant={man} 
                        draggable={true}
                        onDragStart={(p) => setDraggedParticipant(p)}
                        isPlaced={false}
                      />
                    ))}
                    {men.filter(m => !placedParticipants.has(m.name || '') && !getAllConfirmedPerfectMatchParticipants().has(m.name || '')).length === 0 && (
                      <Typography variant="body2" color="text.secondary" sx={{ textAlign: 'center', width: '100%', fontSize: '12px' }}>
                        Alle Männer sind bereits platziert
                      </Typography>
                    )}
                  </Box>
                </Box>

                {/* Women Section - Right */}
                <Box>
                  <Typography variant="subtitle1" sx={{ mb: 1, fontWeight: 'bold', color: 'secondary.main' }}>
                    Frauen ({women.filter(w => !placedParticipants.has(w.name || '') && !getAllConfirmedPerfectMatchParticipants().has(w.name || '')).length} verfügbar)
                  </Typography>
                  <Box sx={{ 
                    display: 'flex',
                    flexWrap: 'wrap',
                    gap: 1.5,
                    p: 1.5,
                    border: '1px dashed',
                    borderColor: 'secondary.main',
                    borderRadius: 2,
                    bgcolor: 'secondary.50',
                    minHeight: 80,
                    alignItems: 'center'
                  }}>
                    {women.filter(w => !placedParticipants.has(w.name || '') && !getAllConfirmedPerfectMatchParticipants().has(w.name || '')).map((woman) => (
                      <ParticipantCard 
                        key={woman.id} 
                        participant={woman} 
                        draggable={true}
                        onDragStart={(p) => setDraggedParticipant(p)}
                        isPlaced={false}
                      />
                    ))}
                    {women.filter(w => !placedParticipants.has(w.name || '') && !getAllConfirmedPerfectMatchParticipants().has(w.name || '')).length === 0 && (
                      <Typography variant="body2" color="text.secondary" sx={{ textAlign: 'center', width: '100%', fontSize: '12px' }}>
                        Alle Frauen sind bereits platziert
                      </Typography>
                    )}
                  </Box>
                </Box>
              </Box>
            </Box>
            )}

          </Box>
        </DialogContent>
        <DialogActions>
          <Button onClick={() => {setMatchingNightDialog(false); resetMatchingNightForm();}}>Abbrechen</Button>
          <Button 
            onClick={saveMatchingNight} 
            variant="contained" 
            startIcon={<SaveIcon />}
            disabled={matchingNightForm.pairs.filter(pair => pair && pair.woman && pair.man).length !== 10}
            sx={{
              bgcolor: matchingNightForm.pairs.filter(pair => pair && pair.woman && pair.man).length === 10 
                ? 'success.main' 
                : 'grey.400',
              '&:hover': {
                bgcolor: matchingNightForm.pairs.filter(pair => pair && pair.woman && pair.man).length === 10 
                  ? 'success.dark' 
                  : 'grey.500'
              }
            }}
          >
            {matchingNightForm.pairs.filter(pair => pair && pair.woman && pair.man).length === 10 
              ? 'Erstellen (10/10)' 
              : `Erstellen (${matchingNightForm.pairs.filter(pair => pair && pair.woman && pair.man).length}/10)`
            }
          </Button>
        </DialogActions>
      </Dialog>

      {/* Matchbox Dialog */}
      <Dialog open={matchboxDialog} onClose={() => setMatchboxDialog(false)} maxWidth="md" fullWidth>
        <DialogTitle>
          <Box sx={{ display: 'flex', flexDirection: 'column', gap: 1 }}>
            <Typography variant="h6" sx={{ fontWeight: 'bold' }}>
              Neue Matchbox erstellen
            </Typography>
            <Typography variant="body2" color="text.secondary">
              {isMobile ? '📱 Wähle Teilnehmer aus den Listen aus' : '💡 Ziehe Teilnehmer aus der Übersicht hier hinein'}
            </Typography>
          </Box>
        </DialogTitle>
        <DialogContent>
          <Box sx={{ pt: 2, display: 'flex', flexDirection: 'column', gap: 3 }}>
            {/* Drag & Drop Areas - nur auf Desktop */}
            {!isMobile && (
            <Box sx={{ display: 'grid', gridTemplateColumns: '1fr 1fr', gap: 3 }}>
              {/* Woman Drop Zone */}
              <Box
                onDrop={(e) => handleDrop(e, 'woman')}
                onDragOver={handleDragOver}
                sx={{
                  border: '2px dashed',
                  borderColor: matchboxForm.woman ? 'secondary.main' : 'grey.300',
                  borderRadius: 2,
                  p: 3,
                  textAlign: 'center',
                  bgcolor: matchboxForm.woman ? 'secondary.50' : 'grey.50',
                  transition: 'all 0.3s ease',
                  minHeight: 160,
                  display: 'flex',
                  flexDirection: 'column',
                  alignItems: 'center',
                  justifyContent: 'center',
                  gap: 2
                }}
              >
                {matchboxForm.woman ? (
                  // Selected woman participant
                  <Box sx={{ position: 'relative', display: 'flex', flexDirection: 'column', alignItems: 'center', gap: 2 }}>
                    <Box sx={{ position: 'relative' }}>
                      {(() => {
                        const woman = women.find(w => w.name === matchboxForm.woman)
                        const hasPhoto = woman?.photoUrl && woman.photoUrl.trim() !== ''
                        return (
                          <Avatar 
                            src={hasPhoto ? woman.photoUrl : undefined}
                            sx={{ 
                              width: 80, 
                              height: 80, 
                              bgcolor: hasPhoto ? undefined : 'secondary.main',
                              fontSize: '2rem',
                              fontWeight: 'bold',
                              border: '3px solid',
                              borderColor: 'secondary.main',
                              boxShadow: 3
                            }}
                          >
                            {!hasPhoto && (woman?.name?.charAt(0) || 'F')}
                          </Avatar>
                        )
                      })()}
                      <IconButton
                        size="small"
                        onClick={() => setMatchboxForm(prev => ({...prev, woman: ''}))}
                        sx={{
                          position: 'absolute',
                          top: -8,
                          right: -8,
                          bgcolor: 'error.main',
                          color: 'white',
                          width: 24,
                          height: 24,
                          '&:hover': { bgcolor: 'error.dark' }
                        }}
                      >
                        <Typography sx={{ fontSize: '14px', fontWeight: 'bold' }}>×</Typography>
                      </IconButton>
                    </Box>
                    <Typography variant="h6" color="secondary.main" sx={{ fontWeight: 'bold' }}>
                      {matchboxForm.woman}
                    </Typography>
                    <Typography variant="body2" color="success.main" sx={{ fontWeight: 'bold' }}>
                      ✅ Ausgewählt
                    </Typography>
                  </Box>
                ) : (
                  // Empty drop zone
                  <>
                    <Avatar sx={{ 
                      width: 80, 
                      height: 80, 
                      bgcolor: 'grey.300', 
                      border: '3px dashed',
                      borderColor: 'grey.400'
                    }}>
                      <FemaleIcon sx={{ fontSize: '2rem' }} />
                    </Avatar>
                    <Typography variant="h6" color="text.secondary">
                      Frau hier hinziehen
                    </Typography>
                    <Typography variant="body2" color="text.secondary">
                      Drop Zone für Frauen
                    </Typography>
                  </>
                )}
              </Box>

              {/* Man Drop Zone */}
              <Box
                onDrop={(e) => handleDrop(e, 'man')}
                onDragOver={handleDragOver}
                sx={{
                  border: '2px dashed',
                  borderColor: matchboxForm.man ? 'primary.main' : 'grey.300',
                  borderRadius: 2,
                  p: 3,
                  textAlign: 'center',
                  bgcolor: matchboxForm.man ? 'primary.50' : 'grey.50',
                  transition: 'all 0.3s ease',
                  minHeight: 160,
                  display: 'flex',
                  flexDirection: 'column',
                  alignItems: 'center',
                  justifyContent: 'center',
                  gap: 2
                }}
              >
                {matchboxForm.man ? (
                  // Selected man participant
                  <Box sx={{ position: 'relative', display: 'flex', flexDirection: 'column', alignItems: 'center', gap: 2 }}>
                    <Box sx={{ position: 'relative' }}>
                      {(() => {
                        const man = men.find(m => m.name === matchboxForm.man)
                        const hasPhoto = man?.photoUrl && man.photoUrl.trim() !== ''
                        return (
                          <Avatar 
                            src={hasPhoto ? man.photoUrl : undefined}
                            sx={{ 
                              width: 80, 
                              height: 80, 
                              bgcolor: hasPhoto ? undefined : 'primary.main',
                              fontSize: '2rem',
                              fontWeight: 'bold',
                              border: '3px solid',
                              borderColor: 'primary.main',
                              boxShadow: 3
                            }}
                          >
                            {!hasPhoto && (man?.name?.charAt(0) || 'M')}
                          </Avatar>
                        )
                      })()}
                      <IconButton
                        size="small"
                        onClick={() => setMatchboxForm(prev => ({...prev, man: ''}))}
                        sx={{
                          position: 'absolute',
                          top: -8,
                          right: -8,
                          bgcolor: 'error.main',
                          color: 'white',
                          width: 24,
                          height: 24,
                          '&:hover': { bgcolor: 'error.dark' }
                        }}
                      >
                        <Typography sx={{ fontSize: '14px', fontWeight: 'bold' }}>×</Typography>
                      </IconButton>
                    </Box>
                    <Typography variant="h6" color="primary.main" sx={{ fontWeight: 'bold' }}>
                      {matchboxForm.man}
                    </Typography>
                    <Typography variant="body2" color="success.main" sx={{ fontWeight: 'bold' }}>
                      ✅ Ausgewählt
                    </Typography>
                  </Box>
                ) : (
                  // Empty drop zone
                  <>
                    <Avatar sx={{ 
                      width: 80, 
                      height: 80, 
                      bgcolor: 'grey.300', 
                      border: '3px dashed',
                      borderColor: 'grey.400'
                    }}>
                      <MaleIcon sx={{ fontSize: '2rem' }} />
                    </Avatar>
                    <Typography variant="h6" color="text.secondary">
                      Mann hier hinziehen
                    </Typography>
                    <Typography variant="body2" color="text.secondary">
                      Drop Zone für Männer
                    </Typography>
                  </>
                )}
              </Box>
            </Box>
            )}

            {/* Manuelle Auswahl - immer sichtbar */}
            <Typography variant="h6" sx={{ mt: 2 }}>{isMobile ? 'Teilnehmer auswählen:' : 'Oder manuell auswählen:'}</Typography>
            <Box sx={{ display: 'grid', gridTemplateColumns: '1fr 1fr', gap: 2 }}>
              <FormControl fullWidth>
                <InputLabel>Frau auswählen</InputLabel>
                <Select
                  value={matchboxForm.woman}
                  label="Frau auswählen"
                  onChange={(e) => setMatchboxForm({...matchboxForm, woman: e.target.value})}
                >
                  {women.map(woman => (
                    <MenuItem key={woman.id} value={woman.name || ''}>
                      {woman.name || 'Unbekannt'}
                    </MenuItem>
                  ))}
                </Select>
              </FormControl>

              <FormControl fullWidth>
                <InputLabel>Mann auswählen</InputLabel>
                <Select
                  value={matchboxForm.man}
                  label="Mann auswählen"
                  onChange={(e) => setMatchboxForm({...matchboxForm, man: e.target.value})}
                >
                  {men.map(man => (
                    <MenuItem key={man.id} value={man.name || ''}>
                      {man.name || 'Unbekannt'}
                    </MenuItem>
                  ))}
                </Select>
              </FormControl>
            </Box>

            <FormControl fullWidth>
              <InputLabel>Match-Typ</InputLabel>
              <Select
                value={matchboxForm.matchType}
                label="Match-Typ"
                onChange={(e) => setMatchboxForm({...matchboxForm, matchType: e.target.value as 'perfect' | 'no-match' | 'sold'})}
              >
                <MenuItem value="perfect">Perfect Match</MenuItem>
                <MenuItem value="no-match">No Match</MenuItem>
                <MenuItem value="sold">Verkauft</MenuItem>
              </Select>
            </FormControl>

            {matchboxForm.matchType === 'sold' && (
              <>
                <TextField
                  fullWidth
                  label="Preis (€)"
                  type="number"
                  value={matchboxForm.price}
                  onChange={(e) => setMatchboxForm({...matchboxForm, price: parseFloat(e.target.value) || 0})}
                />
                <TextField
                  fullWidth
                  label="Käufer"
                  value={matchboxForm.buyer}
                  onChange={(e) => setMatchboxForm({...matchboxForm, buyer: e.target.value})}
                />
              </>
            )}
          </Box>
        </DialogContent>
        <DialogActions>
          <Button onClick={() => {setMatchboxDialog(false); resetMatchboxForm();}}>Abbrechen</Button>
          <Button onClick={saveMatchbox} variant="contained" startIcon={<SaveIcon />}>
            Erstellen
          </Button>
        </DialogActions>
      </Dialog>

      {/* Snackbar */}
      <Snackbar
        open={snackbar.open}
        autoHideDuration={4000}
        onClose={() => setSnackbar(prev => ({ ...prev, open: false }))}
      >
        <Alert severity={snackbar.severity} onClose={() => setSnackbar(prev => ({ ...prev, open: false }))}>
          {snackbar.message}
        </Alert>
      </Snackbar>

    </Box>
  )
}

// ** Wrapped Component with Theme
const OverviewWithTheme: React.FC = () => {
  return (
    <ThemeProvider>
      <OverviewMUI />
    </ThemeProvider>
  )
}

export default OverviewWithTheme<|MERGE_RESOLUTION|>--- conflicted
+++ resolved
@@ -48,12 +48,7 @@
   Male as MaleIcon,
   Add as AddIcon,
   Save as SaveIcon,
-<<<<<<< HEAD
-  ChevronLeft as ChevronLeftIcon,
-  ChevronRight as ChevronRightIcon
-=======
   Menu as MenuIcon
->>>>>>> ee9665c3
 } from '@mui/icons-material'
 import ThemeProvider from '@/theme/ThemeProvider'
 import { db, type Participant, type MatchingNight, type Matchbox, type Penalty } from '@/lib/db'
@@ -733,27 +728,6 @@
     })[0]
   const currentLights = latestMatchingNight?.totalLights || 0
 
-<<<<<<< HEAD
-  // Mobile Off-Canvas State
-  const [isMobile, setIsMobile] = useState(false)
-  const [open, setOpen] = useState(false)
-  useEffect(() => {
-    const onResize = () => setIsMobile(window.innerWidth < 768)
-    onResize()
-    window.addEventListener('resize', onResize)
-    return () => window.removeEventListener('resize', onResize)
-  }, [])
-
-  return (
-    <>
-      {isMobile && (
-        <Box sx={{ position: 'fixed', top: 8, right: 8, zIndex: 1400 }}>
-          <IconButton color="primary" onClick={() => setOpen(true)} aria-label="Statistik öffnen" sx={{ bgcolor: 'background.paper', boxShadow: 2 }}>
-            <ChevronLeftIcon />
-          </IconButton>
-        </Box>
-      )}
-=======
   if (isMobile) {
     return (
       <Box sx={{
@@ -896,140 +870,76 @@
             </Box>
           </CardContent>
         </Card>
->>>>>>> ee9665c3
-
-      <Box sx={{ 
-        width: 280,
-        height: '100vh',
-        position: 'fixed',
-        top: 0,
-        right: isMobile ? (open ? 0 : -290) : 0,
-        bgcolor: 'background.paper',
-        borderLeft: '1px solid',
-        borderColor: 'divider',
-        overflowY: 'auto',
-        p: 3,
-        zIndex: 1300,
-        display: 'flex',
-        flexDirection: 'column',
-        transition: 'right 0.3s ease'
-      }}>
-        <Box sx={{ display: 'flex', alignItems: 'center', justifyContent: 'space-between', mb: 2 }}>
-          <Typography variant="h6" sx={{ fontWeight: 'bold', textAlign: 'center' }}>
-            Statistiken
-          </Typography>
-          {isMobile && (
-            <IconButton onClick={() => setOpen(false)} aria-label="Statistik schließen">
-              <ChevronRightIcon />
-            </IconButton>
-          )}
-        </Box>
-
-        <Box sx={{ display: 'flex', flexDirection: 'column', gap: 2, flex: 1 }}>
-          {/* Matching Nights Count */}
-          <Card>
-            <CardContent sx={{ p: 1.5, display: 'flex', alignItems: 'center', gap: 2, minHeight: 'auto' }}>
-              <Avatar sx={{ bgcolor: 'primary.main', width: 32, height: 32 }}>
-                <FavoriteIcon sx={{ fontSize: '1rem' }} />
-              </Avatar>
-              <Box sx={{ flex: 1 }}>
-                <Typography variant="body2" color="text.secondary" sx={{ fontSize: '0.7rem', lineHeight: 1.2 }}>
-                  Matching Nights
+
+        {/* Current Lights */}
+        <Card>
+          <CardContent sx={{ p: 1.5, display: 'flex', alignItems: 'center', gap: 2, minHeight: 'auto' }}>
+            <Avatar sx={{ bgcolor: 'warning.main', width: 32, height: 32 }}>
+              <TrendingUpIcon sx={{ fontSize: '1rem' }} />
+                    </Avatar>
+            <Box sx={{ flex: 1 }}>
+              <Typography variant="body2" color="text.secondary" sx={{ fontSize: '0.7rem', lineHeight: 1.2 }}>
+                Lichter aktuell
                 </Typography>
-                <Typography variant="h6" sx={{ fontWeight: 'bold', color: 'primary.main', fontSize: '1rem', lineHeight: 1.2 }}>
-                  {matchingNights.length}
-                </Typography>
-              </Box>
-            </CardContent>
-          </Card>
-
-          {/* Current Lights */}
-          <Card>
-            <CardContent sx={{ p: 1.5, display: 'flex', alignItems: 'center', gap: 2, minHeight: 'auto' }}>
-              <Avatar sx={{ bgcolor: 'warning.main', width: 32, height: 32 }}>
-                <TrendingUpIcon sx={{ fontSize: '1rem' }} />
-              </Avatar>
-              <Box sx={{ flex: 1 }}>
-                <Typography variant="body2" color="text.secondary" sx={{ fontSize: '0.7rem', lineHeight: 1.2 }}>
-                  Lichter aktuell
-                </Typography>
-                <Typography variant="h6" sx={{ fontWeight: 'bold', color: 'warning.main', fontSize: '1rem', lineHeight: 1.2 }}>
-                  {currentLights}
-                </Typography>
-              </Box>
-            </CardContent>
-          </Card>
-
-          {/* Perfect Matches */}
-          <Card>
-            <CardContent sx={{ p: 1.5, display: 'flex', alignItems: 'center', gap: 2, minHeight: 'auto' }}>
-              <Avatar sx={{ bgcolor: 'success.main', width: 32, height: 32 }}>
-                <FavoriteIcon sx={{ fontSize: '1rem' }} />
-              </Avatar>
-              <Box sx={{ flex: 1 }}>
-                <Typography variant="body2" color="text.secondary" sx={{ fontSize: '0.7rem', lineHeight: 1.2 }}>
-                  Perfect Matches
-                </Typography>
-                <Typography variant="h6" sx={{ fontWeight: 'bold', color: 'success.main', fontSize: '1rem', lineHeight: 1.2 }}>
-                  {perfectMatches.length}
-                </Typography>
-              </Box>
-            </CardContent>
-          </Card>
-
-          {/* Current Balance */}
-          <Card>
-            <CardContent sx={{ p: 1.5, display: 'flex', alignItems: 'center', gap: 2, minHeight: 'auto' }}>
-              <Avatar sx={{ bgcolor: currentBalance >= 0 ? 'success.main' : 'error.main', width: 32, height: 32 }}>
-                <AccountBalanceIcon sx={{ fontSize: '1rem' }} />
-              </Avatar>
-              <Box sx={{ flex: 1 }}>
-                <Typography variant="body2" color="text.secondary" sx={{ fontSize: '0.7rem', lineHeight: 1.2 }}>
-                  Kontostand
-                </Typography>
-                <Typography variant="h6" sx={{ fontWeight: 'bold', color: currentBalance >= 0 ? 'success.main' : 'error.main', fontSize: '1rem', lineHeight: 1.2 }}>
-                  €{currentBalance.toLocaleString('de-DE')}
-                </Typography>
-              </Box>
-            </CardContent>
-          </Card>
-        </Box>
-
-        {/* Mobile-only: Matchbox öffnen Button */}
-        {isMobile && (
-          <Box sx={{ mt: 2 }}>
-            <Button
-              fullWidth
-              variant="outlined"
-              startIcon={<AnalyticsIcon />}
-              onClick={() => {
-                const event = new CustomEvent('open-matchbox-dialog')
-                window.dispatchEvent(event)
-              }}
-            >
-              Matchbox anlegen
-            </Button>
+              <Typography variant="h6" sx={{ fontWeight: 'bold', color: 'warning.main', fontSize: '1rem', lineHeight: 1.2 }}>
+                {currentLights}
+              </Typography>
           </Box>
-        )}
-
-        {/* Admin Button at bottom */}
-        <Box sx={{ mt: 'auto', pt: 2 }}>
-          <Button
-            variant="contained"
-            startIcon={<AdminIcon />}
-            onClick={() => window.location.href = '/admin'}
-        fullWidth
-            sx={{ 
-              borderRadius: 2,
-              textTransform: 'none',
-              fontWeight: 600
-            }}
-          >
-            Admin Panel
-          </Button>
-        </Box>
+          </CardContent>
+        </Card>
+
+        {/* Perfect Matches */}
+        <Card>
+          <CardContent sx={{ p: 1.5, display: 'flex', alignItems: 'center', gap: 2, minHeight: 'auto' }}>
+            <Avatar sx={{ bgcolor: 'success.main', width: 32, height: 32 }}>
+              <FavoriteIcon sx={{ fontSize: '1rem' }} />
+                  </Avatar>
+            <Box sx={{ flex: 1 }}>
+              <Typography variant="body2" color="text.secondary" sx={{ fontSize: '0.7rem', lineHeight: 1.2 }}>
+                Perfect Matches
+              </Typography>
+              <Typography variant="h6" sx={{ fontWeight: 'bold', color: 'success.main', fontSize: '1rem', lineHeight: 1.2 }}>
+                {perfectMatches.length}
+              </Typography>
+            </Box>
+          </CardContent>
+        </Card>
+
+        {/* Current Balance */}
+        <Card>
+          <CardContent sx={{ p: 1.5, display: 'flex', alignItems: 'center', gap: 2, minHeight: 'auto' }}>
+            <Avatar sx={{ bgcolor: currentBalance >= 0 ? 'success.main' : 'error.main', width: 32, height: 32 }}>
+              <AccountBalanceIcon sx={{ fontSize: '1rem' }} />
+            </Avatar>
+            <Box sx={{ flex: 1 }}>
+              <Typography variant="body2" color="text.secondary" sx={{ fontSize: '0.7rem', lineHeight: 1.2 }}>
+                Kontostand
+              </Typography>
+              <Typography variant="h6" sx={{ fontWeight: 'bold', color: currentBalance >= 0 ? 'success.main' : 'error.main', fontSize: '1rem', lineHeight: 1.2 }}>
+                €{currentBalance.toLocaleString('de-DE')}
+              </Typography>
+          </Box>
+          </CardContent>
+        </Card>
       </Box>
-    </>
+      
+      {/* Admin Button at bottom */}
+      <Box sx={{ mt: 'auto', pt: 2 }}>
+        <Button
+          variant="contained"
+          startIcon={<AdminIcon />}
+          onClick={() => window.location.href = '/admin'}
+      fullWidth
+          sx={{ 
+            borderRadius: 2,
+            textTransform: 'none',
+            fontWeight: 600
+          }}
+        >
+          Admin Panel
+        </Button>
+      </Box>
+    </Box>
   )
 }
 
@@ -1046,22 +956,6 @@
 
   useEffect(() => {
     loadAllData()
-  }, [])
-
-  // Responsiveness: detect mobile
-  const [isMobile, setIsMobile] = useState(false)
-  useEffect(() => {
-    const onResize = () => setIsMobile(window.innerWidth < 768)
-    onResize()
-    window.addEventListener('resize', onResize)
-    return () => window.removeEventListener('resize', onResize)
-  }, [])
-
-  // Listen for global event to open matchbox dialog
-  useEffect(() => {
-    const handler = () => setMatchboxDialog(true)
-    window.addEventListener('open-matchbox-dialog', handler as EventListener)
-    return () => window.removeEventListener('open-matchbox-dialog', handler as EventListener)
   }, [])
 
   const loadAllData = async () => {
@@ -1755,12 +1649,6 @@
 
           {/* Overview Tab */}
           <TabPanel value={activeTab} index={0}>
-<<<<<<< HEAD
-            {/* Floating Matchbox Creator (disabled on mobile) */}
-            {!isMobile && (
-              <Box
-                data-floating-box
-=======
             {/* Floating Matchbox Creator - nur auf Desktop */}
             {!isMobile && (
             <Box
@@ -1779,284 +1667,262 @@
             >
               {/* Quick Matchbox Creator */}
               <Card
->>>>>>> ee9665c3
                 sx={{
-                  position: 'fixed',
-                  left: boxPosition.x,
-                  top: boxPosition.y,
-                  zIndex: 1200,
-                  display: 'flex',
-                  flexDirection: 'column',
-                  gap: 2,
-                  userSelect: 'none',
-                  transition: isDraggingBox ? 'none' : 'all 0.3s ease'
+                  width: 280,
+                  background: 'linear-gradient(135deg, #667eea 0%, #764ba2 100%)',
+                  color: 'white',
+                  boxShadow: 4,
+                  borderRadius: 3,
+                  transition: 'all 0.3s ease',
+                  '&:hover': {
+                    boxShadow: 8,
+                    transform: 'scale(1.02)'
+                  }
                 }}
               >
-                {/* Quick Matchbox Creator */}
-                <Card
-                  sx={{
-                    width: 280,
-                    background: 'linear-gradient(135deg, #667eea 0%, #764ba2 100%)',
-                    color: 'white',
-                    boxShadow: 4,
-                    borderRadius: 3,
-                    transition: 'all 0.3s ease',
-                    '&:hover': {
-                      boxShadow: 8,
-                      transform: 'scale(1.02)'
+                <CardHeader
+                  onMouseDown={handleBoxMouseDown}
+                  title={
+                    <Box sx={{ display: 'flex', alignItems: 'center', justifyContent: 'space-between', width: '100%' }}>
+                      <Box sx={{ display: 'flex', alignItems: 'center', gap: 1 }}>
+                        <FavoriteIcon />
+                        <Typography variant="h6" sx={{ fontWeight: 'bold' }}>
+                          Neue Matchbox
+                        </Typography>
+                      </Box>
+                      <Box 
+                        sx={{ 
+                          display: 'flex',
+                          alignItems: 'center',
+                          gap: 0.5,
+                          opacity: 0.7,
+                          p: 1,
+                          borderRadius: 1,
+                          '&:hover': { 
+                            opacity: 1,
+                            bgcolor: 'rgba(255,255,255,0.1)'
+                          }
+                        }}
+                      >
+                        <Typography sx={{ fontSize: '16px', color: 'rgba(255,255,255,0.8)' }}>
+                          ⋮⋮⋮
+                        </Typography>
+                      </Box>
+                    </Box>
+                  }
+                  subheader={
+                    <Typography variant="body2" sx={{ color: 'rgba(255,255,255,0.8)' }}>
+                      Ziehe Teilnehmer hier hinein • Header klicken zum Verschieben
+                    </Typography>
+                  }
+                  sx={{ 
+                    pb: 1,
+                    cursor: isDraggingBox ? 'grabbing' : 'grab',
+                    '&:hover': { 
+                      bgcolor: 'rgba(255,255,255,0.05)'
                     }
                   }}
-                >
-                  <CardHeader
-                    onMouseDown={handleBoxMouseDown}
-                    title={
-                      <Box sx={{ display: 'flex', alignItems: 'center', justifyContent: 'space-between', width: '100%' }}>
+                />
+                <CardContent sx={{ pt: 0 }}>
+                  <Box sx={{ display: 'flex', flexDirection: 'column', gap: 2 }}>
+                    {/* Woman Drop Zone */}
+                    <Box
+                      onDrop={(e) => {
+                        e.stopPropagation()
+                        handleDrop(e, 'woman')
+                      }}
+                      onDragOver={(e) => {
+                        e.stopPropagation()
+                        handleDragOver(e, 'woman')
+                      }}
+                      onDragLeave={(e) => {
+                        e.stopPropagation()
+                        handleDragLeave()
+                      }}
+                      onMouseDown={(e) => e.stopPropagation()}
+                      sx={{
+                        border: '2px dashed rgba(255,255,255,0.5)',
+                        borderRadius: 2,
+                        p: 2,
+                        textAlign: 'center',
+                        bgcolor: dragOverTarget === 'woman' ? 'rgba(255,255,255,0.4)' : 
+                                 matchboxForm.woman ? 'rgba(255,255,255,0.2)' : 'rgba(255,255,255,0.1)',
+                        borderColor: dragOverTarget === 'woman' ? 'rgba(255,255,255,1)' : 'rgba(255,255,255,0.5)',
+                        transform: dragOverTarget === 'woman' ? 'scale(1.05)' : 'scale(1)',
+                        transition: 'all 0.3s ease',
+                        minHeight: 80,
+                        display: 'flex',
+                        alignItems: 'center',
+                        justifyContent: 'center',
+                        gap: 1,
+                        '&:hover': {
+                          bgcolor: 'rgba(255,255,255,0.2)',
+                          borderColor: 'rgba(255,255,255,0.8)'
+                        }
+                      }}
+                    >
+                      {matchboxForm.woman ? (
                         <Box sx={{ display: 'flex', alignItems: 'center', gap: 1 }}>
-                          <FavoriteIcon />
-                          <Typography variant="h6" sx={{ fontWeight: 'bold' }}>
-                            Neue Matchbox
+                          {(() => {
+                            const woman = women.find(w => w.name === matchboxForm.woman)
+                            const hasPhoto = woman?.photoUrl && woman.photoUrl.trim() !== ''
+                            return (
+                              <Avatar 
+                                src={hasPhoto ? woman.photoUrl : undefined}
+                                sx={{ 
+                                  width: 40, 
+                                  height: 40, 
+                                  bgcolor: hasPhoto ? undefined : 'secondary.main',
+                                  border: '2px solid white'
+                                }}
+                              >
+                                {!hasPhoto && (woman?.name?.charAt(0) || 'F')}
+                              </Avatar>
+                            )
+                          })()}
+                          <Typography variant="body2" sx={{ fontWeight: 'bold', color: 'white' }}>
+                            {matchboxForm.woman}
+                          </Typography>
+                          <IconButton
+                            size="small"
+                            onClick={() => setMatchboxForm(prev => ({...prev, woman: ''}))}
+                            sx={{ color: 'white', ml: 'auto' }}
+                          >
+                            <Typography sx={{ fontSize: '16px' }}>×</Typography>
+                          </IconButton>
+                        </Box>
+                      ) : (
+                        <Box sx={{ display: 'flex', alignItems: 'center', gap: 1 }}>
+                          <FemaleIcon sx={{ color: 'rgba(255,255,255,0.7)' }} />
+                          <Typography variant="body2" sx={{ color: 'rgba(255,255,255,0.7)' }}>
+                            Frau hinzufügen
                           </Typography>
                         </Box>
-                        <Box 
-                          sx={{ 
-                            display: 'flex',
-                            alignItems: 'center',
-                            gap: 0.5,
-                            opacity: 0.7,
-                            p: 1,
-                            borderRadius: 1,
-                            '&:hover': { 
-                              opacity: 1,
-                              bgcolor: 'rgba(255,255,255,0.1)'
+                      )}
+                    </Box>
+
+                    {/* Man Drop Zone */}
+                    <Box
+                      onDrop={(e) => {
+                        e.stopPropagation()
+                        handleDrop(e, 'man')
+                      }}
+                      onDragOver={(e) => {
+                        e.stopPropagation()
+                        handleDragOver(e, 'man')
+                      }}
+                      onDragLeave={(e) => {
+                        e.stopPropagation()
+                        handleDragLeave()
+                      }}
+                      onMouseDown={(e) => e.stopPropagation()}
+                      sx={{
+                        border: '2px dashed rgba(255,255,255,0.5)',
+                        borderRadius: 2,
+                        p: 2,
+                        textAlign: 'center',
+                        bgcolor: dragOverTarget === 'man' ? 'rgba(255,255,255,0.4)' : 
+                                 matchboxForm.man ? 'rgba(255,255,255,0.2)' : 'rgba(255,255,255,0.1)',
+                        borderColor: dragOverTarget === 'man' ? 'rgba(255,255,255,1)' : 'rgba(255,255,255,0.5)',
+                        transform: dragOverTarget === 'man' ? 'scale(1.05)' : 'scale(1)',
+                        transition: 'all 0.3s ease',
+                        minHeight: 80,
+                        display: 'flex',
+                        alignItems: 'center',
+                        justifyContent: 'center',
+                        gap: 1,
+                        '&:hover': {
+                          bgcolor: 'rgba(255,255,255,0.2)',
+                          borderColor: 'rgba(255,255,255,0.8)'
+                        }
+                      }}
+                    >
+                      {matchboxForm.man ? (
+                        <Box sx={{ display: 'flex', alignItems: 'center', gap: 1 }}>
+                          {(() => {
+                            const man = men.find(m => m.name === matchboxForm.man)
+                            const hasPhoto = man?.photoUrl && man.photoUrl.trim() !== ''
+                            return (
+                              <Avatar 
+                                src={hasPhoto ? man.photoUrl : undefined}
+                                sx={{ 
+                                  width: 40, 
+                                  height: 40, 
+                                  bgcolor: hasPhoto ? undefined : 'primary.main',
+                                  border: '2px solid white'
+                                }}
+                              >
+                                {!hasPhoto && (man?.name?.charAt(0) || 'M')}
+                              </Avatar>
+                            )
+                          })()}
+                          <Typography variant="body2" sx={{ fontWeight: 'bold', color: 'white' }}>
+                            {matchboxForm.man}
+                          </Typography>
+                          <IconButton
+                            size="small"
+                            onClick={() => setMatchboxForm(prev => ({...prev, man: ''}))}
+                            sx={{ color: 'white', ml: 'auto' }}
+                          >
+                            <Typography sx={{ fontSize: '16px' }}>×</Typography>
+                          </IconButton>
+                        </Box>
+                      ) : (
+                        <Box sx={{ display: 'flex', alignItems: 'center', gap: 1 }}>
+                          <MaleIcon sx={{ color: 'rgba(255,255,255,0.7)' }} />
+                          <Typography variant="body2" sx={{ color: 'rgba(255,255,255,0.7)' }}>
+                            Mann hinzufügen
+                          </Typography>
+                        </Box>
+                      )}
+                    </Box>
+
+                    {/* Action Buttons */}
+                    <Box sx={{ display: 'flex', gap: 1, mt: 1 }} onMouseDown={(e) => e.stopPropagation()}>
+                      {matchboxForm.woman && matchboxForm.man ? (
+                        <Button
+                          fullWidth
+                          variant="contained"
+                          onClick={(e) => {
+                            e.stopPropagation()
+                            setMatchboxDialog(true)
+                          }}
+                          sx={{
+                            bgcolor: 'white',
+                            color: 'primary.main',
+                            fontWeight: 'bold',
+                            '&:hover': {
+                              bgcolor: 'grey.100'
                             }
                           }}
                         >
-                          <Typography sx={{ fontSize: '16px', color: 'rgba(255,255,255,0.8)' }}>
-                            ⋮⋮⋮
-                          </Typography>
-                        </Box>
-                      </Box>
-                    }
-                    subheader={
-                      <Typography variant="body2" sx={{ color: 'rgba(255,255,255,0.8)' }}>
-                        Ziehe Teilnehmer hier hinein • Header klicken zum Verschieben
-                      </Typography>
-                    }
-                    sx={{ 
-                      pb: 1,
-                      cursor: isDraggingBox ? 'grabbing' : 'grab',
-                      '&:hover': { 
-                        bgcolor: 'rgba(255,255,255,0.05)'
-                      }
-                    }}
-                  />
-                  <CardContent sx={{ pt: 0 }}>
-                    <Box sx={{ display: 'flex', flexDirection: 'column', gap: 2 }}>
-                      {/* Woman Drop Zone */}
-                      <Box
-                        onDrop={(e) => {
-                          e.stopPropagation()
-                          handleDrop(e, 'woman')
-                        }}
-                        onDragOver={(e) => {
-                          e.stopPropagation()
-                          handleDragOver(e, 'woman')
-                        }}
-                        onDragLeave={(e) => {
-                          e.stopPropagation()
-                          handleDragLeave()
-                        }}
-                        onMouseDown={(e) => e.stopPropagation()}
-                        sx={{
-                          border: '2px dashed rgba(255,255,255,0.5)',
-                          borderRadius: 2,
-                          p: 2,
-                          textAlign: 'center',
-                          bgcolor: dragOverTarget === 'woman' ? 'rgba(255,255,255,0.4)' : 
-                                   matchboxForm.woman ? 'rgba(255,255,255,0.2)' : 'rgba(255,255,255,0.1)',
-                          borderColor: dragOverTarget === 'woman' ? 'rgba(255,255,255,1)' : 'rgba(255,255,255,0.5)',
-                          transform: dragOverTarget === 'woman' ? 'scale(1.05)' : 'scale(1)',
-                          transition: 'all 0.3s ease',
-                          minHeight: 80,
-                          display: 'flex',
-                          alignItems: 'center',
-                          justifyContent: 'center',
-                          gap: 1,
-                          '&:hover': {
+                          Details festlegen
+                        </Button>
+                      ) : (
+                        <Typography variant="body2" sx={{ color: 'rgba(255,255,255,0.7)', textAlign: 'center', width: '100%', py: 1 }}>
+                          Beide Teilnehmer hinzufügen
+                        </Typography>
+                      )}
+                      {(matchboxForm.woman || matchboxForm.man) && (
+                        <IconButton
+                          onClick={(e) => {
+                            e.stopPropagation()
+                            resetMatchboxForm()
+                          }}
+                          sx={{
+                            color: 'white',
                             bgcolor: 'rgba(255,255,255,0.2)',
-                            borderColor: 'rgba(255,255,255,0.8)'
-                          }
-                        }}
-                      >
-                        {matchboxForm.woman ? (
-                          <Box sx={{ display: 'flex', alignItems: 'center', gap: 1 }}>
-                            {(() => {
-                              const woman = women.find(w => w.name === matchboxForm.woman)
-                              const hasPhoto = woman?.photoUrl && woman.photoUrl.trim() !== ''
-                              return (
-                                <Avatar 
-                                  src={hasPhoto ? woman.photoUrl : undefined}
-                                  sx={{ 
-                                    width: 40, 
-                                    height: 40, 
-                                    bgcolor: hasPhoto ? undefined : 'secondary.main',
-                                    border: '2px solid white'
-                                  }}
-                                >
-                                  {!hasPhoto && (woman?.name?.charAt(0) || 'F')}
-                                </Avatar>
-                              )
-                            })()}
-                            <Typography variant="body2" sx={{ fontWeight: 'bold', color: 'white' }}>
-                              {matchboxForm.woman}
-                            </Typography>
-                            <IconButton
-                              size="small"
-                              onClick={() => setMatchboxForm(prev => ({...prev, woman: ''}))}
-                              sx={{ color: 'white', ml: 'auto' }}
-                            >
-                              <Typography sx={{ fontSize: '16px' }}>×</Typography>
-                            </IconButton>
-                          </Box>
-                        ) : (
-                          <Box sx={{ display: 'flex', alignItems: 'center', gap: 1 }}>
-                            <FemaleIcon sx={{ color: 'rgba(255,255,255,0.7)' }} />
-                            <Typography variant="body2" sx={{ color: 'rgba(255,255,255,0.7)' }}>
-                              Frau hinzufügen
-                            </Typography>
-                          </Box>
-                        )}
-                      </Box>
-
-                      {/* Man Drop Zone */}
-                      <Box
-                        onDrop={(e) => {
-                          e.stopPropagation()
-                          handleDrop(e, 'man')
-                        }}
-                        onDragOver={(e) => {
-                          e.stopPropagation()
-                          handleDragOver(e, 'man')
-                        }}
-                        onDragLeave={(e) => {
-                          e.stopPropagation()
-                          handleDragLeave()
-                        }}
-                        onMouseDown={(e) => e.stopPropagation()}
-                        sx={{
-                          border: '2px dashed rgba(255,255,255,0.5)',
-                          borderRadius: 2,
-                          p: 2,
-                          textAlign: 'center',
-                          bgcolor: dragOverTarget === 'man' ? 'rgba(255,255,255,0.4)' : 
-                                   matchboxForm.man ? 'rgba(255,255,255,0.2)' : 'rgba(255,255,255,0.1)',
-                          borderColor: dragOverTarget === 'man' ? 'rgba(255,255,255,1)' : 'rgba(255,255,255,0.5)',
-                          transform: dragOverTarget === 'man' ? 'scale(1.05)' : 'scale(1)',
-                          transition: 'all 0.3s ease',
-                          minHeight: 80,
-                          display: 'flex',
-                          alignItems: 'center',
-                          justifyContent: 'center',
-                          gap: 1,
-                          '&:hover': {
-                            bgcolor: 'rgba(255,255,255,0.2)',
-                            borderColor: 'rgba(255,255,255,0.8)'
-                          }
-                        }}
-                      >
-                        {matchboxForm.man ? (
-                          <Box sx={{ display: 'flex', alignItems: 'center', gap: 1 }}>
-                            {(() => {
-                              const man = men.find(m => m.name === matchboxForm.man)
-                              const hasPhoto = man?.photoUrl && man.photoUrl.trim() !== ''
-                              return (
-                                <Avatar 
-                                  src={hasPhoto ? man.photoUrl : undefined}
-                                  sx={{ 
-                                    width: 40, 
-                                    height: 40, 
-                                    bgcolor: hasPhoto ? undefined : 'primary.main',
-                                    border: '2px solid white'
-                                  }}
-                                >
-                                  {!hasPhoto && (man?.name?.charAt(0) || 'M')}
-                                </Avatar>
-                              )
-                            })()}
-                            <Typography variant="body2" sx={{ fontWeight: 'bold', color: 'white' }}>
-                              {matchboxForm.man}
-                            </Typography>
-                            <IconButton
-                              size="small"
-                              onClick={() => setMatchboxForm(prev => ({...prev, man: ''}))}
-                              sx={{ color: 'white', ml: 'auto' }}
-                            >
-                              <Typography sx={{ fontSize: '16px' }}>×</Typography>
-                            </IconButton>
-                          </Box>
-                        ) : (
-                          <Box sx={{ display: 'flex', alignItems: 'center', gap: 1 }}>
-                            <MaleIcon sx={{ color: 'rgba(255,255,255,0.7)' }} />
-                            <Typography variant="body2" sx={{ color: 'rgba(255,255,255,0.7)' }}>
-                              Mann hinzufügen
-                            </Typography>
-                          </Box>
-                        )}
-                      </Box>
-
-                      {/* Action Buttons */}
-                      <Box sx={{ display: 'flex', gap: 1, mt: 1 }} onMouseDown={(e) => e.stopPropagation()}>
-                        {matchboxForm.woman && matchboxForm.man ? (
-                          <Button
-                            fullWidth
-                            variant="contained"
-                            onClick={(e) => {
-                              e.stopPropagation()
-                              setMatchboxDialog(true)
-                            }}
-                            sx={{
-                              bgcolor: 'white',
-                              color: 'primary.main',
-                              fontWeight: 'bold',
-                              '&:hover': {
-                                bgcolor: 'grey.100'
-                              }
-                            }}
-                          >
-                            Details festlegen
-                          </Button>
-                        ) : (
-                          <Typography variant="body2" sx={{ color: 'rgba(255,255,255,0.7)', textAlign: 'center', width: '100%', py: 1 }}>
-                            Beide Teilnehmer hinzufügen
-                          </Typography>
-                        )}
-                        {(matchboxForm.woman || matchboxForm.man) && (
-                          <IconButton
-                            onClick={(e) => {
-                              e.stopPropagation()
-                              resetMatchboxForm()
-                            }}
-                            sx={{
-                              color: 'white',
-                              bgcolor: 'rgba(255,255,255,0.2)',
-                              '&:hover': { bgcolor: 'rgba(255,255,255,0.3)' }
-                            }}
-                          >
-                            <Typography sx={{ fontSize: '16px' }}>↻</Typography>
-                          </IconButton>
-                        )}
-                      </Box>
+                            '&:hover': { bgcolor: 'rgba(255,255,255,0.3)' }
+                          }}
+                        >
+                          <Typography sx={{ fontSize: '16px' }}>↻</Typography>
+                        </IconButton>
+                      )}
                     </Box>
-<<<<<<< HEAD
-                  </CardContent>
-                </Card>
-              </Box>
-=======
                   </Box>
                 </CardContent>
               </Card>
             </Box>
->>>>>>> ee9665c3
             )}
 
             {/* Search */}
