--- conflicted
+++ resolved
@@ -1109,11 +1109,7 @@
       "id": 3
     }
   ],
-<<<<<<< HEAD
-  "exportedAt": "2025-10-08T21:37:06.527Z",
-=======
   "exportedAt": "2025-10-08T21:50:02.754Z",
->>>>>>> 2dd8de0d
   "version": "v0.5.4",
   "deploymentReady": true
 }