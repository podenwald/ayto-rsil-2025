--- conflicted
+++ resolved
@@ -754,8 +754,6 @@
       "matchType": "no-match",
       "ausstrahlungsdatum": "2025-10-08",
       "ausstrahlungszeit": "20:15"
-<<<<<<< HEAD
-=======
     },
     {
       "id": 22,
@@ -764,7 +762,6 @@
       "matchType": "sold",
       "ausstrahlungsdatum": "2025-10-15",
       "ausstrahlungszeit": "20:15"
->>>>>>> 2dd8de0d
     }
   ],
   "penalties": [
@@ -1118,11 +1115,6 @@
       "createdAt": "2025-10-08T21:37:00.789Z",
       "updatedAt": "2025-10-08T21:37:00.789Z",
       "id": 3
-<<<<<<< HEAD
-    }
-  ],
-  "exportedAt": "2025-10-08T21:37:06.527Z",
-=======
     },
     {
       "dataHash": "b1ch48",
@@ -1528,7 +1520,6 @@
     }
   ],
   "exportedAt": "2025-10-15T20:59:30.992Z",
->>>>>>> 2dd8de0d
   "version": "v0.5.4",
   "deploymentReady": true
 }